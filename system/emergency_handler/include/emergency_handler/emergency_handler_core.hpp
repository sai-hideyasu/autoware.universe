// Copyright 2020 Tier IV, Inc.
//
// Licensed under the Apache License, Version 2.0 (the "License");
// you may not use this file except in compliance with the License.
// You may obtain a copy of the License at
//
//     http://www.apache.org/licenses/LICENSE-2.0
//
// Unless required by applicable law or agreed to in writing, software
// distributed under the License is distributed on an "AS IS" BASIS,
// WITHOUT WARRANTIES OR CONDITIONS OF ANY KIND, either express or implied.
// See the License for the specific language governing permissions and
// limitations under the License.

#ifndef EMERGENCY_HANDLER__EMERGENCY_HANDLER_CORE_HPP_
#define EMERGENCY_HANDLER__EMERGENCY_HANDLER_CORE_HPP_

// Core
#include <memory>
#include <string>

// Autoware
#include <tier4_autoware_utils/ros/polling_subscriber.hpp>

#include <autoware_adapi_v1_msgs/msg/mrm_state.hpp>
#include <autoware_control_msgs/msg/control.hpp>
#include <autoware_system_msgs/msg/hazard_status_stamped.hpp>
#include <autoware_vehicle_msgs/msg/control_mode_report.hpp>
#include <autoware_vehicle_msgs/msg/gear_command.hpp>
#include <autoware_vehicle_msgs/msg/hazard_lights_command.hpp>
#include <tier4_system_msgs/msg/mrm_behavior_status.hpp>
#include <tier4_system_msgs/srv/operate_mrm.hpp>

// ROS 2 core
#include <rclcpp/create_timer.hpp>
#include <rclcpp/rclcpp.hpp>

#include <diagnostic_msgs/msg/diagnostic_array.hpp>
#include <nav_msgs/msg/odometry.hpp>

struct HazardLampPolicy
{
  bool emergency;
};

struct Param
{
  int update_rate;
  double timeout_hazard_status;
  bool use_parking_after_stopped;
  bool use_comfortable_stop;
  HazardLampPolicy turning_hazard_on{};
};

class EmergencyHandler : public rclcpp::Node
{
public:
  explicit EmergencyHandler(const rclcpp::NodeOptions & options);

private:
  // Subscribers with callback
  rclcpp::Subscription<autoware_system_msgs::msg::HazardStatusStamped>::SharedPtr
    sub_hazard_status_stamped_;
  rclcpp::Subscription<autoware_control_msgs::msg::Control>::SharedPtr sub_prev_control_command_;
  // Subscribers without callback
  tier4_autoware_utils::InterProcessPollingSubscriber<nav_msgs::msg::Odometry> sub_odom_{
    this, "~/input/odometry"};
  tier4_autoware_utils::InterProcessPollingSubscriber<autoware_vehicle_msgs::msg::ControlModeReport>
    sub_control_mode_{this, "~/input/control_mode"};
  tier4_autoware_utils::InterProcessPollingSubscriber<tier4_system_msgs::msg::MrmBehaviorStatus>
    sub_mrm_comfortable_stop_status_{this, "~/input/mrm/comfortable_stop/status"};
  tier4_autoware_utils::InterProcessPollingSubscriber<tier4_system_msgs::msg::MrmBehaviorStatus>
    sub_mrm_emergency_stop_status_{this, "~/input/mrm/emergency_stop/status"};

  autoware_system_msgs::msg::HazardStatusStamped::ConstSharedPtr hazard_status_stamped_;
  autoware_control_msgs::msg::Control::ConstSharedPtr prev_control_command_;

  void onHazardStatusStamped(
    const autoware_system_msgs::msg::HazardStatusStamped::ConstSharedPtr msg);
  void onPrevControlCommand(const autoware_control_msgs::msg::Control::ConstSharedPtr msg);

  // Publisher
  rclcpp::Publisher<autoware_control_msgs::msg::Control>::SharedPtr pub_control_command_;

  // rclcpp::Publisher<tier4_vehicle_msgs::msg::ShiftStamped>::SharedPtr pub_shift_;
  // rclcpp::Publisher<tier4_vehicle_msgs::msg::TurnSignal>::SharedPtr pub_turn_signal_;
  rclcpp::Publisher<autoware_vehicle_msgs::msg::HazardLightsCommand>::SharedPtr pub_hazard_cmd_;
  rclcpp::Publisher<autoware_vehicle_msgs::msg::GearCommand>::SharedPtr pub_gear_cmd_;

  autoware_vehicle_msgs::msg::HazardLightsCommand createHazardCmdMsg();
  autoware_vehicle_msgs::msg::GearCommand createGearCmdMsg();
  void publishControlCommands();

  rclcpp::Publisher<autoware_adapi_v1_msgs::msg::MrmState>::SharedPtr pub_mrm_state_;

  autoware_adapi_v1_msgs::msg::MrmState mrm_state_;
  void publishMrmState();

  // Clients
  rclcpp::CallbackGroup::SharedPtr client_mrm_comfortable_stop_group_;
  rclcpp::Client<tier4_system_msgs::srv::OperateMrm>::SharedPtr client_mrm_comfortable_stop_;
  rclcpp::CallbackGroup::SharedPtr client_mrm_emergency_stop_group_;
  rclcpp::Client<tier4_system_msgs::srv::OperateMrm>::SharedPtr client_mrm_emergency_stop_;

  void callMrmBehavior(
    const autoware_adapi_v1_msgs::msg::MrmState::_behavior_type & mrm_behavior) const;
  void cancelMrmBehavior(
    const autoware_adapi_v1_msgs::msg::MrmState::_behavior_type & mrm_behavior) const;
  void logMrmCallingResult(
    const tier4_system_msgs::srv::OperateMrm::Response & result, const std::string & behavior,
    bool is_call) const;

  // Timer
  rclcpp::TimerBase::SharedPtr timer_;

  // Parameters
  Param param_;

  bool isDataReady();
  void onTimer();

  // Heartbeat
  rclcpp::Time stamp_hazard_status_;
  bool is_hazard_status_timeout_;
  void checkHazardStatusTimeout();

  // Algorithm
  uint8_t last_gear_command_{autoware_vehicle_msgs::msg::GearCommand::DRIVE};
  void transitionTo(const int new_state);
  void updateMrmState();
  void operateMrm();
  autoware_adapi_v1_msgs::msg::MrmState::_behavior_type getCurrentMrmBehavior();
<<<<<<< HEAD
  bool isAutonomous();
=======
  bool isStopped();
  bool isDrivingBackwards();
>>>>>>> 5913c5c1
  bool isEmergency();
  bool isStopped();
  bool isComfortableStopStatusAvailable();
  bool isEmergencyStopStatusAvailable();
};

#endif  // EMERGENCY_HANDLER__EMERGENCY_HANDLER_CORE_HPP_<|MERGE_RESOLUTION|>--- conflicted
+++ resolved
@@ -130,12 +130,9 @@
   void updateMrmState();
   void operateMrm();
   autoware_adapi_v1_msgs::msg::MrmState::_behavior_type getCurrentMrmBehavior();
-<<<<<<< HEAD
+
   bool isAutonomous();
-=======
-  bool isStopped();
   bool isDrivingBackwards();
->>>>>>> 5913c5c1
   bool isEmergency();
   bool isStopped();
   bool isComfortableStopStatusAvailable();
