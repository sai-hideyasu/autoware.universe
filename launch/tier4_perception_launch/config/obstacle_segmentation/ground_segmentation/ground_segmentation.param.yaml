/**:
  ros__parameters:
    # additional_lidars: ["rear","left","right"]
    additional_lidars: []
    ransac_input_topics: []
    use_single_frame_filter: False
    use_time_series_filter: True

    common_crop_box_filter:
      parameters:
        min_x: -50.0
        max_x: 100.0
        min_y: -50.0
        max_y: 50.0
        negative: False

    common_ground_filter:
      plugin: "ground_segmentation::GridScanGroundFilterComponent"
      parameters:
        global_slope_max_angle_deg: 10.0
<<<<<<< HEAD
        local_slope_max_angle_rad: 25.0
        split_points_distance_tolerance: 0.2
        split_height_distance: 0.2
        non_ground_height_threshold: 0.20
        grid_size_m: 0.5
=======
        local_slope_max_angle_rad: 13.0
        split_points_distance_tolerance: 0.2
        split_height_distance: 0.2
        non_ground_height_threshold: 0.20
        grid_size_m: 0.1
>>>>>>> 29557396
        grid_mode_switch_radius: 20.0
        gnd_grid_buffer_size: 4
        detection_range_z_max: 2.5<|MERGE_RESOLUTION|>--- conflicted
+++ resolved
@@ -18,19 +18,11 @@
       plugin: "ground_segmentation::GridScanGroundFilterComponent"
       parameters:
         global_slope_max_angle_deg: 10.0
-<<<<<<< HEAD
-        local_slope_max_angle_rad: 25.0
-        split_points_distance_tolerance: 0.2
-        split_height_distance: 0.2
-        non_ground_height_threshold: 0.20
-        grid_size_m: 0.5
-=======
         local_slope_max_angle_rad: 13.0
         split_points_distance_tolerance: 0.2
         split_height_distance: 0.2
         non_ground_height_threshold: 0.20
         grid_size_m: 0.1
->>>>>>> 29557396
         grid_mode_switch_radius: 20.0
         gnd_grid_buffer_size: 4
         detection_range_z_max: 2.5