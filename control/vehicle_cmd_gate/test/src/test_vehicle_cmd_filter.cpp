// Copyright 2021 Tier IV, Inc.
//
// Licensed under the Apache License, Version 2.0 (the "License");
// you may not use this file except in compliance with the License.
// You may obtain a copy of the License at
//
//     http://www.apache.org/licenses/LICENSE-2.0
//
// Unless required by applicable law or agreed to in writing, software
// distributed under the License is distributed on an "AS IS" BASIS,
// WITHOUT WARRANTIES OR CONDITIONS OF ANY KIND, either express or implied.
// See the License for the specific language governing permissions and
// limitations under the License.

#include "../../src/vehicle_cmd_filter.hpp"

#include <gtest/gtest.h>

#include <cmath>
#include <string>
#include <vector>

#define THRESHOLD 1.0e-5
#define ASSERT_LT_NEAR(x, y) ASSERT_LT(x, y + THRESHOLD)
#define ASSERT_GT_NEAR(x, y) ASSERT_GT(x, y - THRESHOLD)

using autoware_auto_control_msgs::msg::AckermannControlCommand;
using vehicle_cmd_gate::LimitArray;
using vehicle_cmd_gate::msg::GateFilterInfo;

constexpr double NOMINAL_INTERVAL = 1.0;

void setFilterParams(
  vehicle_cmd_gate::VehicleCmdFilter & f, double v, LimitArray speed_points, LimitArray a,
  LimitArray j, LimitArray lat_a, LimitArray lat_j, LimitArray steer_diff, LimitArray steer_lim,
  LimitArray steer_rate_lim, const double wheelbase)
{
  vehicle_cmd_gate::VehicleCmdFilterParam p;
  p.vel_lim = v;
  p.wheel_base = wheelbase;
  p.reference_speed_points = speed_points;
  p.steer_lim = steer_lim;
  p.steer_rate_lim = steer_rate_lim;
  p.lat_acc_lim = lat_a;
  p.lat_jerk_lim = lat_j;
  p.lon_acc_lim = a;
  p.lon_jerk_lim = j;
  p.actual_steer_diff_lim = steer_diff;

  f.setParam(p);
}

AckermannControlCommand genCmd(double s, double sr, double v, double a)
{
  AckermannControlCommand cmd;
  cmd.lateral.steering_tire_angle = s;
  cmd.lateral.steering_tire_rotation_rate = sr;
  cmd.longitudinal.speed = v;
  cmd.longitudinal.acceleration = a;
  return cmd;
}

// calc from ego velocity
double calcLatAcc(const AckermannControlCommand & cmd, const double wheelbase, const double ego_v)
{
  return ego_v * ego_v * std::tan(cmd.lateral.steering_tire_angle) / wheelbase;
}

// calc from command velocity
double calcLatAcc(const AckermannControlCommand & cmd, const double wheelbase)
{
  double v = cmd.longitudinal.speed;
  return v * v * std::tan(cmd.lateral.steering_tire_angle) / wheelbase;
}

// calc from command velocity
double calcLatJerk(
  const AckermannControlCommand & cmd, const AckermannControlCommand & prev_cmd,
  const double wheelbase, const double dt)
{
  const auto prev_v = prev_cmd.longitudinal.speed;
  const auto prev = prev_v * prev_v * std::tan(prev_cmd.lateral.steering_tire_angle) / wheelbase;

  const auto curr_v = cmd.longitudinal.speed;
  const auto curr = curr_v * curr_v * std::tan(cmd.lateral.steering_tire_angle) / wheelbase;

  return (curr - prev) / dt;
}

// calc from ego velocity
double calcLatJerk(
  const AckermannControlCommand & cmd, const AckermannControlCommand & prev_cmd,
  const double wheelbase, const double dt, const double ego_v)
{
  const auto prev = ego_v * ego_v * std::tan(prev_cmd.lateral.steering_tire_angle) / wheelbase;

  const auto curr = ego_v * ego_v * std::tan(cmd.lateral.steering_tire_angle) / wheelbase;

  return (curr - prev) / dt;
}

void test_1d_limit(
  double ego_v, double V_LIM, double A_LIM, double J_LIM, double LAT_A_LIM, double LAT_J_LIM,
<<<<<<< HEAD
  double STEER_DIFF, const AckermannControlCommand & prev_cmd,
  const AckermannControlCommand & raw_cmd)
=======
  double STEER_DIFF, double STEER_LIM, double STEER_RATE_LIM,
  const AckermannControlCommand & prev_cmd, const AckermannControlCommand & raw_cmd)
>>>>>>> 7fdda423
{
  GateFilterInfo info;
  const double WHEELBASE = 3.0;
  const double DT = 0.1;  // [s]

  vehicle_cmd_gate::VehicleCmdFilter filter;
  filter.setCurrentSpeed(ego_v);
  setFilterParams(
    filter, V_LIM, {0.0}, {A_LIM}, {J_LIM}, {LAT_A_LIM}, {LAT_J_LIM}, {STEER_DIFF}, {STEER_LIM},
    {STEER_RATE_LIM}, WHEELBASE);
  filter.setPrevCmd(prev_cmd);

  // velocity filter
  {
    auto filtered_cmd = raw_cmd;
    filter.limitLongitudinalWithVel(filtered_cmd, info);

    // check if the filtered value does not exceed the limit.
    ASSERT_LT_NEAR(filtered_cmd.longitudinal.speed, V_LIM);

    // check if the undesired filter is not applied.
    if (std::abs(raw_cmd.longitudinal.speed) < V_LIM) {
      ASSERT_NEAR(filtered_cmd.longitudinal.speed, raw_cmd.longitudinal.speed, THRESHOLD);
    }
  }

  // acceleration filter
  {
    auto filtered_cmd = raw_cmd;
    filter.limitLongitudinalWithAcc(DT, filtered_cmd, info);

    // check if the filtered value does not exceed the limit.
    ASSERT_LT_NEAR(filtered_cmd.longitudinal.acceleration, A_LIM);
    ASSERT_GT_NEAR(filtered_cmd.longitudinal.acceleration, -A_LIM);

    // check if the undesired filter is not applied.
    if (
      -A_LIM < filtered_cmd.longitudinal.acceleration &&
      filtered_cmd.longitudinal.acceleration < A_LIM) {
      ASSERT_NEAR(
        filtered_cmd.longitudinal.acceleration, raw_cmd.longitudinal.acceleration, THRESHOLD);
    }

    // check if the filtered value does not exceed the limit.
    const double v_max = prev_cmd.longitudinal.speed + A_LIM * DT;
    const double v_min = prev_cmd.longitudinal.speed - A_LIM * DT;
    ASSERT_LT_NEAR(filtered_cmd.longitudinal.speed, v_max);
    ASSERT_GT_NEAR(filtered_cmd.longitudinal.speed, v_min);

    // check if the undesired filter is not applied.
    if (v_min < raw_cmd.longitudinal.speed && raw_cmd.longitudinal.speed < v_max) {
      ASSERT_NEAR(filtered_cmd.longitudinal.speed, raw_cmd.longitudinal.speed, THRESHOLD);
    }
  }

  // jerk filter
  {
    auto filtered_cmd = raw_cmd;
    filter.limitLongitudinalWithJerk(DT, filtered_cmd, info);
    const double acc_max = prev_cmd.longitudinal.acceleration + J_LIM * DT;
    const double acc_min = prev_cmd.longitudinal.acceleration - J_LIM * DT;

    // check if the filtered value does not exceed the limit.
    ASSERT_LT_NEAR(filtered_cmd.longitudinal.acceleration, acc_max);
    ASSERT_GT_NEAR(filtered_cmd.longitudinal.acceleration, acc_min);

    // check if the undesired filter is not applied.
    if (
      acc_min < raw_cmd.longitudinal.acceleration && raw_cmd.longitudinal.acceleration < acc_max) {
      ASSERT_NEAR(
        filtered_cmd.longitudinal.acceleration, raw_cmd.longitudinal.acceleration, THRESHOLD);
    }
  }

  // lateral acceleration filter
  {
    auto filtered_cmd = raw_cmd;
<<<<<<< HEAD
    filter.limitLateralWithLatAcc(DT, filtered_cmd, info);
=======
    filter.limitLateralWithLatAcc(DT, filtered_cmd);
>>>>>>> 7fdda423
    const double filtered_latacc = calcLatAcc(filtered_cmd, WHEELBASE, ego_v);
    const double raw_latacc = calcLatAcc(raw_cmd, WHEELBASE, ego_v);

    // check if the filtered value does not exceed the limit.
    ASSERT_LT_NEAR(std::abs(filtered_latacc), LAT_A_LIM);

    // check if the undesired filter is not applied.
    if (std::abs(raw_latacc) < LAT_A_LIM) {
      ASSERT_NEAR(filtered_latacc, raw_latacc, THRESHOLD);
    }
  }

  // lateral jerk filter
  {
    auto filtered_cmd = raw_cmd;
<<<<<<< HEAD
    filter.limitLateralWithLatJerk(DT, filtered_cmd, info);
=======
    filter.limitLateralWithLatJerk(DT, filtered_cmd);
>>>>>>> 7fdda423
    const double prev_lat_acc = calcLatAcc(prev_cmd, WHEELBASE, ego_v);
    const double filtered_lat_acc = calcLatAcc(filtered_cmd, WHEELBASE, ego_v);
    const double raw_lat_acc = calcLatAcc(raw_cmd, WHEELBASE, ego_v);
    const double filtered_lateral_jerk = (filtered_lat_acc - prev_lat_acc) / DT;

    // check if the filtered value does not exceed the limit.
    ASSERT_LT_NEAR(std::abs(filtered_lateral_jerk), LAT_J_LIM);

    // check if the undesired filter is not applied.
    const double raw_lateral_jerk = (raw_lat_acc - prev_lat_acc) / DT;
    if (std::abs(raw_lateral_jerk) < LAT_J_LIM) {
      ASSERT_NEAR(
        filtered_cmd.lateral.steering_tire_angle, raw_cmd.lateral.steering_tire_angle, THRESHOLD);
    }
  }

  // steer diff
  {
    const auto current_steering = 0.1;
    auto filtered_cmd = raw_cmd;
    filter.limitActualSteerDiff(current_steering, filtered_cmd, info);
    const auto filtered_steer_diff = filtered_cmd.lateral.steering_tire_angle - current_steering;
    const auto raw_steer_diff = raw_cmd.lateral.steering_tire_angle - current_steering;
    // check if the filtered value does not exceed the limit.
    ASSERT_LT_NEAR(std::abs(filtered_steer_diff), STEER_DIFF);

    // check if the undesired filter is not applied.
    if (std::abs(raw_steer_diff) < STEER_DIFF) {
      ASSERT_NEAR(
        filtered_cmd.lateral.steering_tire_angle, raw_cmd.lateral.steering_tire_angle, THRESHOLD);
    }
  }
}

TEST(VehicleCmdFilter, VehicleCmdFilter)
{
  const std::vector<double> v_arr = {0.0, 1.0, 100.0};
  const std::vector<double> a_arr = {0.0, 1.0, 100.0};
  const std::vector<double> j_arr = {0.0, 0.1, 1.0};
  const std::vector<double> lat_a_arr = {0.01, 1.0, 100.0};
  const std::vector<double> lat_j_arr = {0.01, 1.0, 100.0};
  const std::vector<double> steer_diff_arr = {0.01, 1.0, 100.0};
<<<<<<< HEAD
=======
  const std::vector<double> steer_lim_arr = {0.01, 1.0, 100.0};
  const std::vector<double> steer_rate_lim_arr = {0.01, 1.0, 100.0};
>>>>>>> 7fdda423
  const std::vector<double> ego_v_arr = {0.0, 0.1, 1.0, 3.0, 15.0};

  const std::vector<AckermannControlCommand> prev_cmd_arr = {
    genCmd(0.0, 0.0, 0.0, 0.0), genCmd(1.0, 1.0, 1.0, 1.0)};

  const std::vector<AckermannControlCommand> raw_cmd_arr = {
    genCmd(1.0, 1.0, 1.0, 1.0), genCmd(10.0, -1.0, -1.0, -1.0)};

  for (const auto & v : v_arr) {
    for (const auto & a : a_arr) {
      for (const auto & j : j_arr) {
        for (const auto & la : lat_a_arr) {
          for (const auto & lj : lat_j_arr) {
            for (const auto & prev_cmd : prev_cmd_arr) {
              for (const auto & raw_cmd : raw_cmd_arr) {
                for (const auto & steer_diff : steer_diff_arr) {
<<<<<<< HEAD
                  for (const auto & ego_v : ego_v_arr) {
                    test_1d_limit(ego_v, v, a, j, la, lj, steer_diff, prev_cmd, raw_cmd);
=======
                  for (const auto & steer : steer_lim_arr) {
                    for (const auto & steer_rate : steer_rate_lim_arr) {
                      for (const auto & ego_v : ego_v_arr) {
                        test_1d_limit(
                          ego_v, v, a, j, la, lj, steer_diff, steer, steer_rate, prev_cmd, raw_cmd);
                      }
                    }
>>>>>>> 7fdda423
                  }
                }
              }
            }
          }
        }
      }
    }
  }
}

TEST(VehicleCmdFilter, VehicleCmdFilterInterpolate)
{
  constexpr double WHEELBASE = 2.8;
  vehicle_cmd_gate::VehicleCmdFilter filter;

  vehicle_cmd_gate::VehicleCmdFilterParam p;
  p.wheel_base = WHEELBASE;
  p.vel_lim = 20.0;
  p.reference_speed_points = std::vector<double>{2.0, 4.0, 10.0};
  p.steer_lim = std::vector<double>{0.1, 0.2, 0.3};
  p.steer_rate_lim = std::vector<double>{0.2, 0.1, 0.05};
  p.lon_acc_lim = std::vector<double>{0.3, 0.4, 0.5};
  p.lon_jerk_lim = std::vector<double>{0.4, 0.4, 0.7};
  p.lat_acc_lim = std::vector<double>{0.1, 0.2, 0.3};
  p.lat_jerk_lim = std::vector<double>{0.9, 0.7, 0.1};
  p.actual_steer_diff_lim = std::vector<double>{0.1, 0.3, 0.2};
  filter.setParam(p);

  const auto DT = 0.033;

  GateFilterInfo info;

  const auto orig_cmd = []() {
    AckermannControlCommand cmd;
    cmd.lateral.steering_tire_angle = 0.5;
    cmd.lateral.steering_tire_rotation_rate = 0.5;
    cmd.longitudinal.speed = 30.0;
    cmd.longitudinal.acceleration = 10.0;
    cmd.longitudinal.jerk = 10.0;
    return cmd;
  }();

  const auto set_speed_and_reset_prev = [&](const auto & current_vel) {
    filter.setCurrentSpeed(current_vel);
  };
  const auto _limitSteer = [&](const auto & in) {
    auto out = in;
    filter.limitLateralSteer(out);
    return out;
  };
  const auto _limitSteerRate = [&](const auto & in) {
    auto out = in;
    filter.limitLateralSteerRate(DT, out);
    return out;
  };
  const auto _limitLongitudinalWithVel = [&](const auto & in) {
    auto out = in;
    filter.limitLongitudinalWithVel(out, info);
    return out;
  };
  const auto _limitLongitudinalWithAcc = [&](const auto & in) {
    auto out = in;
    filter.limitLongitudinalWithAcc(DT, out, info);
    return out;
  };
  const auto _limitLongitudinalWithJerk = [&](const auto & in) {
    auto out = in;
    filter.limitLongitudinalWithJerk(DT, out, info);
    return out;
  };
  const auto _limitLateralWithLatAcc = [&](const auto & in) {
    auto out = in;
    filter.limitLateralWithLatAcc(DT, out, info);
    return out;
  };
  const auto _limitLateralWithLatJerk = [&](const auto & in) {
    auto out = in;
    filter.limitLateralWithLatJerk(DT, out, info);
    return out;
  };
  const auto _limitActualSteerDiff = [&](const auto & in) {
    auto out = in;
    const auto prev_steering = 0.0;
    filter.limitActualSteerDiff(prev_steering, out, info);
    return out;
  };

  constexpr double ep = 1.0e-5;

  // vel lim
  {
    set_speed_and_reset_prev(0.0);
    EXPECT_NEAR(_limitLongitudinalWithVel(orig_cmd).longitudinal.speed, 20.0, ep);
  }

  // steer angle lim
  // p.reference_speed_points = std::vector<double>{2.0, 4.0, 10.0};
  // p.steer_lim = std::vector<double>{0.1, 0.2, 0.3};
  {
    set_speed_and_reset_prev(0.0);
    EXPECT_NEAR(_limitSteer(orig_cmd).lateral.steering_tire_angle, 0.1, ep);

    set_speed_and_reset_prev(2.0);
    EXPECT_NEAR(_limitSteer(orig_cmd).lateral.steering_tire_angle, 0.1, ep);

    set_speed_and_reset_prev(3.0);
    EXPECT_NEAR(_limitSteer(orig_cmd).lateral.steering_tire_angle, 0.15, ep);

    set_speed_and_reset_prev(5.0);
    EXPECT_NEAR(_limitSteer(orig_cmd).lateral.steering_tire_angle, 0.2 + 0.1 / 6.0, ep);

    set_speed_and_reset_prev(8.0);
    EXPECT_NEAR(_limitSteer(orig_cmd).lateral.steering_tire_angle, 0.2 + 0.1 * 4.0 / 6.0, ep);

    set_speed_and_reset_prev(10.0);
    EXPECT_NEAR(_limitSteer(orig_cmd).lateral.steering_tire_angle, 0.3, ep);

    set_speed_and_reset_prev(15.0);
    EXPECT_NEAR(_limitSteer(orig_cmd).lateral.steering_tire_angle, 0.3, ep);
  }

  // steer angle rate lim
  // p.reference_speed_points = std::vector<double>{2.0, 4.0, 10.0};
  // p.steer_rate_lim = std::vector<double>{0.2, 0.1, 0.05};
  {
    const auto calcSteerRateFromAngle = [&](const auto & cmd) {
      return (cmd.steering_tire_angle - 0.0) / DT;
    };
    autoware_auto_control_msgs::msg::AckermannLateralCommand filtered;

    set_speed_and_reset_prev(0.0);
    filtered = _limitSteerRate(orig_cmd).lateral;
    EXPECT_NEAR(calcSteerRateFromAngle(filtered), 0.2, ep);
    EXPECT_NEAR(filtered.steering_tire_rotation_rate, 0.2, ep);

    set_speed_and_reset_prev(2.0);
    filtered = _limitSteerRate(orig_cmd).lateral;
    EXPECT_NEAR(calcSteerRateFromAngle(filtered), 0.2, ep);
    EXPECT_NEAR(filtered.steering_tire_rotation_rate, 0.2, ep);

    set_speed_and_reset_prev(3.0);
    filtered = _limitSteerRate(orig_cmd).lateral;
    EXPECT_NEAR(calcSteerRateFromAngle(filtered), 0.15, ep);
    EXPECT_NEAR(filtered.steering_tire_rotation_rate, 0.15, ep);

    set_speed_and_reset_prev(5.0);
    filtered = _limitSteerRate(orig_cmd).lateral;
    EXPECT_NEAR(calcSteerRateFromAngle(filtered), 0.1 - 0.05 * 1.0 / 6.0, ep);
    EXPECT_NEAR(filtered.steering_tire_rotation_rate, 0.1 - 0.05 * 1.0 / 6.0, ep);

    set_speed_and_reset_prev(8.0);
    filtered = _limitSteerRate(orig_cmd).lateral;
    EXPECT_NEAR(calcSteerRateFromAngle(filtered), 0.1 - 0.05 * 4.0 / 6.0, ep);
    EXPECT_NEAR(filtered.steering_tire_rotation_rate, 0.1 - 0.05 * 4.0 / 6.0, ep);

    set_speed_and_reset_prev(10.0);
    filtered = _limitSteerRate(orig_cmd).lateral;
    EXPECT_NEAR(calcSteerRateFromAngle(filtered), 0.05, ep);
    EXPECT_NEAR(filtered.steering_tire_rotation_rate, 0.05, ep);

    set_speed_and_reset_prev(15.0);
    filtered = _limitSteerRate(orig_cmd).lateral;
    EXPECT_NEAR(calcSteerRateFromAngle(filtered), 0.05, ep);
    EXPECT_NEAR(filtered.steering_tire_rotation_rate, 0.05, ep);
  }

  // longitudinal acc lim
  {
    set_speed_and_reset_prev(0.0);
    EXPECT_NEAR(_limitLongitudinalWithAcc(orig_cmd).longitudinal.acceleration, 0.3, ep);

    set_speed_and_reset_prev(2.0);
    EXPECT_NEAR(_limitLongitudinalWithAcc(orig_cmd).longitudinal.acceleration, 0.3, ep);

    set_speed_and_reset_prev(3.0);
    EXPECT_NEAR(_limitLongitudinalWithAcc(orig_cmd).longitudinal.acceleration, 0.35, ep);

    set_speed_and_reset_prev(5.0);
    EXPECT_NEAR(_limitLongitudinalWithAcc(orig_cmd).longitudinal.acceleration, 0.4 + 0.1 / 6.0, ep);

    set_speed_and_reset_prev(8.0);
    EXPECT_NEAR(_limitLongitudinalWithAcc(orig_cmd).longitudinal.acceleration, 0.4 + 0.4 / 6.0, ep);

    set_speed_and_reset_prev(10.0);
    EXPECT_NEAR(_limitLongitudinalWithAcc(orig_cmd).longitudinal.acceleration, 0.5, ep);

    set_speed_and_reset_prev(15.0);
    EXPECT_NEAR(_limitLongitudinalWithAcc(orig_cmd).longitudinal.acceleration, 0.5, ep);
  }

  // longitudinal jerk lim
  // p.reference_speed_points = std::vector<double>{2.0, 4.0, 10.0};
  // p.lon_jerk_lim = std::vector<double>{0.4, 0.4, 0.7};
  {
    set_speed_and_reset_prev(0.0);
    EXPECT_NEAR(_limitLongitudinalWithJerk(orig_cmd).longitudinal.jerk, 0.4, ep);
    EXPECT_NEAR(_limitLongitudinalWithJerk(orig_cmd).longitudinal.acceleration, DT * 0.4, ep);

    set_speed_and_reset_prev(2.0);
    EXPECT_NEAR(_limitLongitudinalWithJerk(orig_cmd).longitudinal.jerk, 0.4, ep);
    EXPECT_NEAR(_limitLongitudinalWithJerk(orig_cmd).longitudinal.acceleration, DT * 0.4, ep);

    set_speed_and_reset_prev(3.0);
    EXPECT_NEAR(_limitLongitudinalWithJerk(orig_cmd).longitudinal.jerk, 0.4, ep);
    EXPECT_NEAR(_limitLongitudinalWithJerk(orig_cmd).longitudinal.acceleration, DT * 0.4, ep);

    set_speed_and_reset_prev(5.0);
    const auto expect_v5 = 0.4 + 0.3 / 6.0;
    EXPECT_NEAR(_limitLongitudinalWithJerk(orig_cmd).longitudinal.jerk, expect_v5, ep);
    EXPECT_NEAR(_limitLongitudinalWithJerk(orig_cmd).longitudinal.acceleration, DT * expect_v5, ep);

    set_speed_and_reset_prev(8.0);
    const auto expect_v8 = 0.4 + 1.2 / 6.0;
    EXPECT_NEAR(_limitLongitudinalWithJerk(orig_cmd).longitudinal.jerk, expect_v8, ep);
    EXPECT_NEAR(_limitLongitudinalWithJerk(orig_cmd).longitudinal.acceleration, DT * expect_v8, ep);

    set_speed_and_reset_prev(10.0);
    EXPECT_NEAR(_limitLongitudinalWithJerk(orig_cmd).longitudinal.jerk, 0.7, ep);
    EXPECT_NEAR(_limitLongitudinalWithJerk(orig_cmd).longitudinal.acceleration, DT * 0.7, ep);

    set_speed_and_reset_prev(15.0);
    EXPECT_NEAR(_limitLongitudinalWithJerk(orig_cmd).longitudinal.jerk, 0.7, ep);
    EXPECT_NEAR(_limitLongitudinalWithJerk(orig_cmd).longitudinal.acceleration, DT * 0.7, ep);
  }

  // lateral acc lim
  // p.reference_speed_points = std::vector<double>{2.0, 4.0, 10.0};
  // p.lat_acc_lim = std::vector<double>{0.1, 0.2, 0.3};
  const auto _calcLatAcc = [&](const auto & cmd, const double ego_v) {
    return calcLatAcc(cmd, WHEELBASE, ego_v);
  };
  {
    // since the lateral acceleration is 0 when the velocity is 0, the target value is 0 only in
    // this case
    set_speed_and_reset_prev(0.0);
    EXPECT_NEAR(_calcLatAcc(_limitLateralWithLatAcc(orig_cmd), 0.0), 0.0, ep);

    set_speed_and_reset_prev(2.0);
    EXPECT_NEAR(_calcLatAcc(_limitLateralWithLatAcc(orig_cmd), 2.0), 0.1, ep);

    set_speed_and_reset_prev(3.0);
    EXPECT_NEAR(_calcLatAcc(_limitLateralWithLatAcc(orig_cmd), 3.0), 0.15, ep);

    set_speed_and_reset_prev(5.0);
    EXPECT_NEAR(_calcLatAcc(_limitLateralWithLatAcc(orig_cmd), 5.0), 0.2 + 0.1 / 6.0, ep);

    set_speed_and_reset_prev(8.0);
    EXPECT_NEAR(_calcLatAcc(_limitLateralWithLatAcc(orig_cmd), 8.0), 0.2 + 0.4 / 6.0, ep);

    set_speed_and_reset_prev(10.0);
    EXPECT_NEAR(_calcLatAcc(_limitLateralWithLatAcc(orig_cmd), 10.0), 0.3, ep);

    set_speed_and_reset_prev(15.0);
    EXPECT_NEAR(_calcLatAcc(_limitLateralWithLatAcc(orig_cmd), 15.0), 0.3, ep);
  }

  // lateral jerk lim
  // p.reference_speed_points = std::vector<double>{2.0, 4.0, 10.0};
  // p.lat_jerk_lim = std::vector<double>{0.9, 0.7, 0.1};
  const auto _calcLatJerk = [&](const auto & cmd, const double ego_v) {
    return calcLatJerk(cmd, AckermannControlCommand{}, WHEELBASE, DT, ego_v);
  };
  {
    // since the lateral acceleration and jerk is 0 when the velocity is 0, the target value is 0
    // only in this case
    set_speed_and_reset_prev(0.0);
    EXPECT_NEAR(_calcLatJerk(_limitLateralWithLatJerk(orig_cmd), 0.0), 0.0, ep);
    EXPECT_NEAR(_calcLatAcc(_limitLateralWithLatJerk(orig_cmd), 0.0), DT * 0.0, ep);

    set_speed_and_reset_prev(2.0);
    EXPECT_NEAR(_calcLatJerk(_limitLateralWithLatJerk(orig_cmd), 2.0), 0.9, ep);
    EXPECT_NEAR(_calcLatAcc(_limitLateralWithLatJerk(orig_cmd), 2.0), DT * 0.9, ep);

    set_speed_and_reset_prev(3.0);
    EXPECT_NEAR(_calcLatJerk(_limitLateralWithLatJerk(orig_cmd), 3.0), 0.8, ep);
    EXPECT_NEAR(_calcLatAcc(_limitLateralWithLatJerk(orig_cmd), 3.0), DT * 0.8, ep);

    set_speed_and_reset_prev(5.0);
    const auto expect_v5 = 0.7 - 0.6 * (1.0 / 6.0);
    EXPECT_NEAR(_calcLatJerk(_limitLateralWithLatJerk(orig_cmd), 5.0), expect_v5, ep);
    EXPECT_NEAR(_calcLatAcc(_limitLateralWithLatJerk(orig_cmd), 5.0), DT * expect_v5, ep);

    set_speed_and_reset_prev(8.0);
    const auto expect_v8 = 0.7 - 0.6 * (4.0 / 6.0);
    EXPECT_NEAR(_calcLatJerk(_limitLateralWithLatJerk(orig_cmd), 8.0), expect_v8, ep);
    EXPECT_NEAR(_calcLatAcc(_limitLateralWithLatJerk(orig_cmd), 8.0), DT * expect_v8, ep);

    set_speed_and_reset_prev(10.0);
    EXPECT_NEAR(_calcLatJerk(_limitLateralWithLatJerk(orig_cmd), 10.0), 0.1, ep);
    EXPECT_NEAR(_calcLatAcc(_limitLateralWithLatJerk(orig_cmd), 10.0), DT * 0.1, ep);

    set_speed_and_reset_prev(15.0);
    EXPECT_NEAR(_calcLatJerk(_limitLateralWithLatJerk(orig_cmd), 15.0), 0.1, ep);
    EXPECT_NEAR(_calcLatAcc(_limitLateralWithLatJerk(orig_cmd), 15.0), DT * 0.1, ep);
  }

  // steering diff lim
  // p.reference_speed_points = std::vector<double>{2.0, 4.0, 10.0};
  // p.actual_steer_diff_lim = std::vector<double>{0.1, 0.3, 0.2};
  {
    set_speed_and_reset_prev(0.0);
    EXPECT_NEAR((_limitActualSteerDiff(orig_cmd).lateral.steering_tire_angle), 0.1, ep);

    set_speed_and_reset_prev(2.0);
    EXPECT_NEAR((_limitActualSteerDiff(orig_cmd).lateral.steering_tire_angle), 0.1, ep);

    set_speed_and_reset_prev(3.0);
    EXPECT_NEAR((_limitActualSteerDiff(orig_cmd).lateral.steering_tire_angle), 0.2, ep);

    set_speed_and_reset_prev(5.0);
    const auto expect_v5 = 0.3 - 0.1 / 6.0;
    EXPECT_NEAR((_limitActualSteerDiff(orig_cmd).lateral.steering_tire_angle), expect_v5, ep);

    set_speed_and_reset_prev(8.0);
    const auto expect_v8 = 0.3 - 0.4 / 6.0;
    EXPECT_NEAR((_limitActualSteerDiff(orig_cmd).lateral.steering_tire_angle), expect_v8, ep);

    set_speed_and_reset_prev(10.0);
    EXPECT_NEAR((_limitActualSteerDiff(orig_cmd).lateral.steering_tire_angle), 0.2, ep);

    set_speed_and_reset_prev(15.0);
    EXPECT_NEAR((_limitActualSteerDiff(orig_cmd).lateral.steering_tire_angle), 0.2, ep);
  }
}<|MERGE_RESOLUTION|>--- conflicted
+++ resolved
@@ -101,13 +101,8 @@
 
 void test_1d_limit(
   double ego_v, double V_LIM, double A_LIM, double J_LIM, double LAT_A_LIM, double LAT_J_LIM,
-<<<<<<< HEAD
-  double STEER_DIFF, const AckermannControlCommand & prev_cmd,
-  const AckermannControlCommand & raw_cmd)
-=======
   double STEER_DIFF, double STEER_LIM, double STEER_RATE_LIM,
   const AckermannControlCommand & prev_cmd, const AckermannControlCommand & raw_cmd)
->>>>>>> 7fdda423
 {
   GateFilterInfo info;
   const double WHEELBASE = 3.0;
@@ -185,11 +180,7 @@
   // lateral acceleration filter
   {
     auto filtered_cmd = raw_cmd;
-<<<<<<< HEAD
     filter.limitLateralWithLatAcc(DT, filtered_cmd, info);
-=======
-    filter.limitLateralWithLatAcc(DT, filtered_cmd);
->>>>>>> 7fdda423
     const double filtered_latacc = calcLatAcc(filtered_cmd, WHEELBASE, ego_v);
     const double raw_latacc = calcLatAcc(raw_cmd, WHEELBASE, ego_v);
 
@@ -205,11 +196,7 @@
   // lateral jerk filter
   {
     auto filtered_cmd = raw_cmd;
-<<<<<<< HEAD
     filter.limitLateralWithLatJerk(DT, filtered_cmd, info);
-=======
-    filter.limitLateralWithLatJerk(DT, filtered_cmd);
->>>>>>> 7fdda423
     const double prev_lat_acc = calcLatAcc(prev_cmd, WHEELBASE, ego_v);
     const double filtered_lat_acc = calcLatAcc(filtered_cmd, WHEELBASE, ego_v);
     const double raw_lat_acc = calcLatAcc(raw_cmd, WHEELBASE, ego_v);
@@ -252,11 +239,8 @@
   const std::vector<double> lat_a_arr = {0.01, 1.0, 100.0};
   const std::vector<double> lat_j_arr = {0.01, 1.0, 100.0};
   const std::vector<double> steer_diff_arr = {0.01, 1.0, 100.0};
-<<<<<<< HEAD
-=======
   const std::vector<double> steer_lim_arr = {0.01, 1.0, 100.0};
   const std::vector<double> steer_rate_lim_arr = {0.01, 1.0, 100.0};
->>>>>>> 7fdda423
   const std::vector<double> ego_v_arr = {0.0, 0.1, 1.0, 3.0, 15.0};
 
   const std::vector<AckermannControlCommand> prev_cmd_arr = {
@@ -273,10 +257,6 @@
             for (const auto & prev_cmd : prev_cmd_arr) {
               for (const auto & raw_cmd : raw_cmd_arr) {
                 for (const auto & steer_diff : steer_diff_arr) {
-<<<<<<< HEAD
-                  for (const auto & ego_v : ego_v_arr) {
-                    test_1d_limit(ego_v, v, a, j, la, lj, steer_diff, prev_cmd, raw_cmd);
-=======
                   for (const auto & steer : steer_lim_arr) {
                     for (const auto & steer_rate : steer_rate_lim_arr) {
                       for (const auto & ego_v : ego_v_arr) {
@@ -284,7 +264,6 @@
                           ego_v, v, a, j, la, lj, steer_diff, steer, steer_rate, prev_cmd, raw_cmd);
                       }
                     }
->>>>>>> 7fdda423
                   }
                 }
               }
@@ -333,7 +312,7 @@
   };
   const auto _limitSteer = [&](const auto & in) {
     auto out = in;
-    filter.limitLateralSteer(out);
+    filter.limitLateralSteer(out, info);
     return out;
   };
   const auto _limitSteerRate = [&](const auto & in) {
