// Copyright 2020 Tier IV, Inc.
//
// Licensed under the Apache License, Version 2.0 (the "License");
// you may not use this file except in compliance with the License.
// You may obtain a copy of the License at
//
//     http://www.apache.org/licenses/LICENSE-2.0
//
// Unless required by applicable law or agreed to in writing, software
// distributed under the License is distributed on an "AS IS" BASIS,
// WITHOUT WARRANTIES OR CONDITIONS OF ANY KIND, either express or implied.
// See the License for the specific language governing permissions and
// limitations under the License.

/*
 * Copyright 2015-2019 Autoware Foundation. All rights reserved.
 *
 * Licensed under the Apache License, Version 2.0 (the "License");
 * you may not use this file except in compliance with the License.
 * You may obtain a copy of the License at
 *
 *     http://www.apache.org/licenses/LICENSE-2.0
 *
 * Unless required by applicable law or agreed to in writing, software
 * distributed under the License is distributed on an "AS IS" BASIS,
 * WITHOUT WARRANTIES OR CONDITIONS OF ANY KIND, either express or implied.
 * See the License for the specific language governing permissions and
 * limitations under the License.
 */

#include "autoware/freespace_planner/freespace_planner_node.hpp"

#include "autoware/freespace_planning_algorithms/abstract_algorithm.hpp"

#include <autoware/motion_utils/trajectory/trajectory.hpp>
#include <autoware/universe_utils/geometry/geometry.hpp>

#include <algorithm>
#include <deque>
#include <memory>
#include <string>
#include <utility>
#include <vector>

namespace
{
using autoware_planning_msgs::msg::Trajectory;
using autoware_planning_msgs::msg::TrajectoryPoint;
using TrajectoryPoints = std::vector<autoware_planning_msgs::msg::TrajectoryPoint>;
using autoware::freespace_planning_algorithms::AstarSearch;
using autoware::freespace_planning_algorithms::PlannerWaypoint;
using autoware::freespace_planning_algorithms::PlannerWaypoints;
using autoware::freespace_planning_algorithms::RRTStar;
using geometry_msgs::msg::Pose;
using geometry_msgs::msg::PoseArray;
using geometry_msgs::msg::PoseStamped;
using geometry_msgs::msg::TransformStamped;
using geometry_msgs::msg::Twist;
using nav_msgs::msg::Odometry;
using tier4_planning_msgs::msg::Scenario;

bool isActive(const Scenario::ConstSharedPtr & scenario)
{
  if (!scenario) {
    return false;
  }

  const auto & s = scenario->activating_scenarios;
  if (std::find(std::begin(s), std::end(s), Scenario::PARKING) != std::end(s)) {
    return true;
  }

  return false;
}

PoseArray trajectory2PoseArray(const Trajectory & trajectory)
{
  PoseArray pose_array;
  pose_array.header = trajectory.header;

  for (const auto & point : trajectory.points) {
    pose_array.poses.push_back(point.pose);
  }

  return pose_array;
}

std::vector<size_t> getReversingIndices(const Trajectory & trajectory)
{
  std::vector<size_t> indices;

  for (size_t i = 0; i < trajectory.points.size() - 1; ++i) {
    if (
      trajectory.points.at(i).longitudinal_velocity_mps *
        trajectory.points.at(i + 1).longitudinal_velocity_mps <
      0) {
      indices.push_back(i);
    }
  }

  return indices;
}

size_t getNextTargetIndex(
  const size_t trajectory_size, const std::vector<size_t> & reversing_indices,
  const size_t current_target_index)
{
  if (!reversing_indices.empty()) {
    for (const auto reversing_index : reversing_indices) {
      if (reversing_index > current_target_index) {
        return reversing_index;
      }
    }
  }

  return trajectory_size - 1;
}

Trajectory getPartialTrajectory(
  const Trajectory & trajectory, const size_t start_index, const size_t end_index)
{
  Trajectory partial_trajectory;
  partial_trajectory.header = trajectory.header;
  partial_trajectory.header.stamp = rclcpp::Clock().now();

  partial_trajectory.points.reserve(trajectory.points.size());
  for (size_t i = start_index; i <= end_index; ++i) {
    partial_trajectory.points.push_back(trajectory.points.at(i));
  }

  // Modify velocity at start/end point
  if (partial_trajectory.points.size() >= 2) {
    partial_trajectory.points.front().longitudinal_velocity_mps =
      partial_trajectory.points.at(1).longitudinal_velocity_mps;
  }
  if (!partial_trajectory.points.empty()) {
    partial_trajectory.points.back().longitudinal_velocity_mps = 0;
  }

  return partial_trajectory;
}

double calcDistance2d(const Trajectory & trajectory, const Pose & pose)
{
  const auto idx = autoware::motion_utils::findNearestIndex(trajectory.points, pose.position);
  return autoware::universe_utils::calcDistance2d(trajectory.points.at(idx), pose);
}

Pose transformPose(const Pose & pose, const TransformStamped & transform)
{
  PoseStamped transformed_pose;
  PoseStamped orig_pose;
  orig_pose.pose = pose;
  tf2::doTransform(orig_pose, transformed_pose, transform);

  return transformed_pose.pose;
}

Trajectory createTrajectory(
  const PoseStamped & current_pose, const PlannerWaypoints & planner_waypoints,
  const double & velocity)
{
  Trajectory trajectory;
  trajectory.header = planner_waypoints.header;

  for (const auto & awp : planner_waypoints.waypoints) {
    TrajectoryPoint point;

    point.pose = awp.pose.pose;

    point.pose.position.z = current_pose.pose.position.z;  // height = const
    point.longitudinal_velocity_mps = velocity / 3.6;      // velocity = const

    // switch sign by forward/backward
    point.longitudinal_velocity_mps = (awp.is_back ? -1 : 1) * point.longitudinal_velocity_mps;

    trajectory.points.push_back(point);
  }

  return trajectory;
}

Trajectory createStopTrajectory(const PoseStamped & current_pose)
{
  PlannerWaypoints waypoints;
  PlannerWaypoint waypoint;

  waypoints.header.stamp = rclcpp::Clock().now();
  waypoints.header.frame_id = current_pose.header.frame_id;
  waypoint.pose.header = waypoints.header;
  waypoint.pose.pose = current_pose.pose;
  waypoint.is_back = false;
  waypoints.waypoints.push_back(waypoint);

  return createTrajectory(current_pose, waypoints, 0.0);
}

Trajectory createStopTrajectory(const Trajectory & trajectory)
{
  Trajectory stop_trajectory = trajectory;
  for (size_t i = 0; i < trajectory.points.size(); ++i) {
    stop_trajectory.points.at(i).longitudinal_velocity_mps = 0.0;
  }
  return stop_trajectory;
}

bool isStopped(
  const std::deque<Odometry::ConstSharedPtr> & odom_buffer, const double th_stopped_velocity_mps)
{
  for (const auto & odom : odom_buffer) {
    if (std::abs(odom->twist.twist.linear.x) > th_stopped_velocity_mps) {
      return false;
    }
  }
  return true;
}

}  // namespace

namespace autoware::freespace_planner
{
FreespacePlannerNode::FreespacePlannerNode(const rclcpp::NodeOptions & node_options)
: Node("freespace_planner", node_options)
{
  using std::placeholders::_1;

  // NodeParam
  {
    auto & p = node_param_;
    p.planning_algorithm = declare_parameter<std::string>("planning_algorithm");
    p.waypoints_velocity = declare_parameter<double>("waypoints_velocity");
    p.update_rate = declare_parameter<double>("update_rate");
    p.th_arrived_distance_m = declare_parameter<double>("th_arrived_distance_m");
    p.th_stopped_time_sec = declare_parameter<double>("th_stopped_time_sec");
    p.th_stopped_velocity_mps = declare_parameter<double>("th_stopped_velocity_mps");
    p.th_course_out_distance_m = declare_parameter<double>("th_course_out_distance_m");
    p.vehicle_shape_margin_m = declare_parameter<double>("vehicle_shape_margin_m");
    p.replan_when_obstacle_found = declare_parameter<bool>("replan_when_obstacle_found");
    p.replan_when_course_out = declare_parameter<bool>("replan_when_course_out");
    p.enable_obs_confidence_check = declare_parameter<bool>("enable_obs_confidence_check");
  }

  // set vehicle_info
  {
    const auto vehicle_info =
      autoware::vehicle_info_utils::VehicleInfoUtils(*this).getVehicleInfo();
    vehicle_shape_.length = vehicle_info.vehicle_length_m;
    vehicle_shape_.width = vehicle_info.vehicle_width_m;
    vehicle_shape_.base_length = vehicle_info.wheel_base_m;
    vehicle_shape_.max_steering = vehicle_info.max_steer_angle_rad;
    vehicle_shape_.base2back = vehicle_info.rear_overhang_m;
  }

  // Planning
  initializePlanningAlgorithm();

  // Subscribers
  route_sub_ = create_subscription<LaneletRoute>(
    "~/input/route", rclcpp::QoS{1}.transient_local(),
    std::bind(&FreespacePlannerNode::onRoute, this, _1));

  // Publishers
  {
    rclcpp::QoS qos{1};
    qos.transient_local();  // latch
    trajectory_pub_ = create_publisher<Trajectory>("~/output/trajectory", qos);
    debug_pose_array_pub_ = create_publisher<PoseArray>("~/debug/pose_array", qos);
    debug_partial_pose_array_pub_ = create_publisher<PoseArray>("~/debug/partial_pose_array", qos);
    parking_state_pub_ = create_publisher<std_msgs::msg::Bool>("is_completed", qos);
  }

  // TF
  {
    tf_buffer_ = std::make_shared<tf2_ros::Buffer>(get_clock());
    tf_listener_ = std::make_shared<tf2_ros::TransformListener>(*tf_buffer_);
  }

  // Timer
  {
    const auto period_ns = rclcpp::Rate(node_param_.update_rate).period();
    timer_ = rclcpp::create_timer(
      this, get_clock(), period_ns, std::bind(&FreespacePlannerNode::onTimer, this));
  }

  logger_configure_ = std::make_unique<autoware::universe_utils::LoggerLevelConfigure>(this);
}

PlannerCommonParam FreespacePlannerNode::getPlannerCommonParam()
{
  PlannerCommonParam p;

  // search configs
  p.time_limit = declare_parameter<double>("time_limit");

  p.theta_size = declare_parameter<int>("theta_size");
  p.angle_goal_range = declare_parameter<double>("angle_goal_range");
  p.curve_weight = declare_parameter<double>("curve_weight");
  p.reverse_weight = declare_parameter<double>("reverse_weight");
  p.direction_change_weight = declare_parameter<double>("direction_change_weight");
  p.lateral_goal_range = declare_parameter<double>("lateral_goal_range");
  p.longitudinal_goal_range = declare_parameter<double>("longitudinal_goal_range");
  p.max_turning_ratio = declare_parameter<double>("max_turning_ratio");
  p.turning_steps = declare_parameter<int>("turning_steps");

  // costmap configs
  p.obstacle_threshold = declare_parameter<int>("obstacle_threshold");

  return p;
}

bool FreespacePlannerNode::isPlanRequired()
{
  if (trajectory_.points.empty()) {
    return true;
  }

  if (node_param_.replan_when_obstacle_found && checkCurrentTrajectoryCollision()) {
    RCLCPP_DEBUG(get_logger(), "Found obstacle");
    return true;
  }

  if (node_param_.replan_when_course_out) {
    const bool is_course_out =
      calcDistance2d(trajectory_, current_pose_.pose) > node_param_.th_course_out_distance_m;
    if (is_course_out) {
      RCLCPP_INFO(get_logger(), "Course out");
      return true;
    }
  }

  return false;
}

bool FreespacePlannerNode::checkCurrentTrajectoryCollision()
{
  algo_->setMap(*occupancy_grid_);

  const size_t nearest_index_partial = autoware::motion_utils::findNearestIndex(
<<<<<<< HEAD
      partial_trajectory_.points, current_pose_.pose.position);
  const size_t end_index_partial = partial_trajectory_.points.size() - 1;
  const auto forward_trajectory =
      getPartialTrajectory(partial_trajectory_, nearest_index_partial, end_index_partial);

  if (!algo_->hasObstacleOnTrajectory(trajectory2PoseArray(forward_trajectory))) {
=======
    partial_trajectory_.points, current_pose_.pose.position);
  const size_t end_index_partial = partial_trajectory_.points.size() - 1;
  const auto forward_trajectory =
    getPartialTrajectory(partial_trajectory_, nearest_index_partial, end_index_partial);

  const bool is_obs_found =
    algo_->hasObstacleOnTrajectory(trajectory2PoseArray(forward_trajectory));

  if (!node_param_.enable_obs_confidence_check) return is_obs_found;

  if (!is_obs_found) {
>>>>>>> 8ca0b46d
    collision_confidence = 0.0;
    return false;
  }

<<<<<<< HEAD
  RCLCPP_WARN(get_logger(), "Trajectory maybe colliding with obstacle (confidence = %f)", collision_confidence);

  collision_confidence += confidence_increase_rate * (1.0 - collision_confidence);

  return collision_confidence > confidence_threshold;
=======
  collision_confidence += coll_confidence_increase_rate * (1.0 - collision_confidence);

  return collision_confidence > coll_confidence_threshold;
>>>>>>> 8ca0b46d
}

void FreespacePlannerNode::updateTargetIndex()
{
  const auto is_near_target =
    autoware::universe_utils::calcDistance2d(trajectory_.points.at(target_index_), current_pose_) <
    node_param_.th_arrived_distance_m;

  const auto is_stopped = isStopped(odom_buffer_, node_param_.th_stopped_velocity_mps);

  if (is_near_target && is_stopped) {
    const auto new_target_index =
      getNextTargetIndex(trajectory_.points.size(), reversing_indices_, target_index_);

    if (new_target_index == target_index_) {
      // Finished publishing all partial trajectories
      is_completed_ = true;
      RCLCPP_INFO_THROTTLE(get_logger(), *get_clock(), 1000, "Freespace planning completed");
      std_msgs::msg::Bool is_completed_msg;
      is_completed_msg.data = is_completed_;
      parking_state_pub_->publish(is_completed_msg);
    } else {
      // Switch to next partial trajectory
      prev_target_index_ = target_index_;
      target_index_ =
        getNextTargetIndex(trajectory_.points.size(), reversing_indices_, target_index_);
    }
  }
}

void FreespacePlannerNode::onRoute(const LaneletRoute::ConstSharedPtr msg)
{
  route_ = msg;

  goal_pose_.header = msg->header;
  goal_pose_.pose = msg->goal_pose;

  is_new_parking_cycle_ = true;

  reset();
}

void FreespacePlannerNode::onOdometry(const Odometry::ConstSharedPtr msg)
{
  odom_ = msg;

  odom_buffer_.push_back(msg);

  // Delete old data in buffer
  while (true) {
    const auto time_diff =
      rclcpp::Time(msg->header.stamp) - rclcpp::Time(odom_buffer_.front()->header.stamp);

    if (time_diff.seconds() < node_param_.th_stopped_time_sec) {
      break;
    }

    odom_buffer_.pop_front();
  }
}

void FreespacePlannerNode::updateData()
{
  occupancy_grid_ = occupancy_grid_sub_.takeData();
  scenario_ = scenario_sub_.takeData();

  {
    auto msgs = odom_sub_.takeData();
    for (const auto & msg : msgs) {
      onOdometry(msg);
    }
  }
}

bool FreespacePlannerNode::isDataReady()
{
  bool is_ready = true;

  if (!route_) {
    RCLCPP_INFO_THROTTLE(get_logger(), *get_clock(), 5000, "Waiting for route data.");
    is_ready = false;
  }

  if (!occupancy_grid_) {
    RCLCPP_INFO_THROTTLE(get_logger(), *get_clock(), 5000, "Waiting for occupancy grid.");
    is_ready = false;
  }

  if (!scenario_) {
    RCLCPP_INFO_THROTTLE(get_logger(), *get_clock(), 5000, "Waiting for scenario.");
    is_ready = false;
  }

  if (!odom_) {
    RCLCPP_INFO_THROTTLE(get_logger(), *get_clock(), 5000, "Waiting for odometry.");
    is_ready = false;
  }

  return is_ready;
}

void FreespacePlannerNode::onTimer()
{
  updateData();

  if (!isDataReady()) {
    return;
  }

  if (!isActive(scenario_)) {
    reset();
    return;
  }

  if (is_completed_) {
    partial_trajectory_.header = odom_->header;
    const auto stop_trajectory = createStopTrajectory(partial_trajectory_);
    trajectory_pub_->publish(stop_trajectory);
    return;
  }

  // Get current pose
  current_pose_.pose = odom_->pose.pose;
  current_pose_.header = odom_->header;

  if (current_pose_.header.frame_id == "") {
    return;
  }

  // Must stop before replanning any new trajectory
  const bool is_reset_required = !reset_in_progress_ && isPlanRequired();
  if (is_reset_required) {
    // Stop before planning new trajectory, except in a new parking cycle as the vehicle already
    // stops.
    if (!is_new_parking_cycle_) {
      const auto stop_trajectory = partial_trajectory_.points.empty()
                                     ? createStopTrajectory(current_pose_)
                                     : createStopTrajectory(partial_trajectory_);
      trajectory_pub_->publish(stop_trajectory);
      debug_pose_array_pub_->publish(trajectory2PoseArray(stop_trajectory));
      debug_partial_pose_array_pub_->publish(trajectory2PoseArray(stop_trajectory));
    }

    reset();

    reset_in_progress_ = true;
  }

  if (reset_in_progress_) {
    const auto is_stopped = isStopped(odom_buffer_, node_param_.th_stopped_velocity_mps);
    if (is_stopped) {
      // Plan new trajectory
      planTrajectory();
      reset_in_progress_ = false;
    } else {
      // Will keep current stop trajectory
      RCLCPP_WARN_THROTTLE(
        get_logger(), *get_clock(), 1000,
        "Waiting for the vehicle to stop before generating a new trajectory.");
    }
  }

  // StopTrajectory
  if (trajectory_.points.size() <= 1) {
    is_new_parking_cycle_ = false;
    return;
  }

  // Update partial trajectory
  updateTargetIndex();
  partial_trajectory_ = getPartialTrajectory(trajectory_, prev_target_index_, target_index_);

  // Publish messages
  trajectory_pub_->publish(partial_trajectory_);
  debug_pose_array_pub_->publish(trajectory2PoseArray(trajectory_));
  debug_partial_pose_array_pub_->publish(trajectory2PoseArray(partial_trajectory_));

  is_new_parking_cycle_ = false;
}

void FreespacePlannerNode::planTrajectory()
{
  if (occupancy_grid_ == nullptr) {
    return;
  }

  // Provide robot shape and map for the planner
  algo_->setMap(*occupancy_grid_);

  // Calculate poses in costmap frame
  const auto current_pose_in_costmap_frame = transformPose(
    current_pose_.pose,
    getTransform(occupancy_grid_->header.frame_id, current_pose_.header.frame_id));

  const auto goal_pose_in_costmap_frame = transformPose(
    goal_pose_.pose, getTransform(occupancy_grid_->header.frame_id, goal_pose_.header.frame_id));

  // execute planning
  const rclcpp::Time start = get_clock()->now();
  std::string error_msg;
  bool result = false;
  try {
    result = algo_->makePlan(current_pose_in_costmap_frame, goal_pose_in_costmap_frame);
  } catch (const std::exception & e) {
    error_msg = e.what();
  }
  const rclcpp::Time end = get_clock()->now();

  RCLCPP_DEBUG(get_logger(), "Freespace planning: %f [s]", (end - start).seconds());

  if (result) {
    RCLCPP_DEBUG(get_logger(), "Found goal!");
    trajectory_ =
      createTrajectory(current_pose_, algo_->getWaypoints(), node_param_.waypoints_velocity);
    reversing_indices_ = getReversingIndices(trajectory_);
    prev_target_index_ = 0;
    target_index_ =
      getNextTargetIndex(trajectory_.points.size(), reversing_indices_, prev_target_index_);
  } else {
    RCLCPP_INFO(get_logger(), "Can't find goal: %s", error_msg.c_str());
    reset();
  }
}

void FreespacePlannerNode::reset()
{
  trajectory_ = Trajectory();
  partial_trajectory_ = Trajectory();
  is_completed_ = false;
  std_msgs::msg::Bool is_completed_msg;
  is_completed_msg.data = is_completed_;
  parking_state_pub_->publish(is_completed_msg);
  collision_confidence = 0.0;
}

TransformStamped FreespacePlannerNode::getTransform(
  const std::string & from, const std::string & to)
{
  TransformStamped tf;
  try {
    tf =
      tf_buffer_->lookupTransform(from, to, rclcpp::Time(0), rclcpp::Duration::from_seconds(1.0));
  } catch (const tf2::TransformException & ex) {
    RCLCPP_ERROR(get_logger(), "%s", ex.what());
  }
  return tf;
}

void FreespacePlannerNode::initializePlanningAlgorithm()
{
  // Extend robot shape
  autoware::freespace_planning_algorithms::VehicleShape extended_vehicle_shape = vehicle_shape_;
  const double margin = node_param_.vehicle_shape_margin_m;
  extended_vehicle_shape.length += margin;
  extended_vehicle_shape.width += margin;
  extended_vehicle_shape.base2back += margin / 2;
  extended_vehicle_shape.setMinMaxDimension();

  const auto planner_common_param = getPlannerCommonParam();

  const auto algo_name = node_param_.planning_algorithm;

  // initialize specified algorithm
  if (algo_name == "astar") {
    algo_ = std::make_unique<AstarSearch>(planner_common_param, extended_vehicle_shape, *this);
  } else if (algo_name == "rrtstar") {
    algo_ = std::make_unique<RRTStar>(planner_common_param, extended_vehicle_shape, *this);
  } else {
    throw std::runtime_error("No such algorithm named " + algo_name + " exists.");
  }
  RCLCPP_INFO_STREAM(get_logger(), "initialize planning algorithm: " << algo_name);
}
}  // namespace autoware::freespace_planner

#include <rclcpp_components/register_node_macro.hpp>
RCLCPP_COMPONENTS_REGISTER_NODE(autoware::freespace_planner::FreespacePlannerNode)<|MERGE_RESOLUTION|>--- conflicted
+++ resolved
@@ -336,14 +336,6 @@
   algo_->setMap(*occupancy_grid_);
 
   const size_t nearest_index_partial = autoware::motion_utils::findNearestIndex(
-<<<<<<< HEAD
-      partial_trajectory_.points, current_pose_.pose.position);
-  const size_t end_index_partial = partial_trajectory_.points.size() - 1;
-  const auto forward_trajectory =
-      getPartialTrajectory(partial_trajectory_, nearest_index_partial, end_index_partial);
-
-  if (!algo_->hasObstacleOnTrajectory(trajectory2PoseArray(forward_trajectory))) {
-=======
     partial_trajectory_.points, current_pose_.pose.position);
   const size_t end_index_partial = partial_trajectory_.points.size() - 1;
   const auto forward_trajectory =
@@ -355,22 +347,13 @@
   if (!node_param_.enable_obs_confidence_check) return is_obs_found;
 
   if (!is_obs_found) {
->>>>>>> 8ca0b46d
     collision_confidence = 0.0;
     return false;
   }
 
-<<<<<<< HEAD
-  RCLCPP_WARN(get_logger(), "Trajectory maybe colliding with obstacle (confidence = %f)", collision_confidence);
-
-  collision_confidence += confidence_increase_rate * (1.0 - collision_confidence);
-
-  return collision_confidence > confidence_threshold;
-=======
   collision_confidence += coll_confidence_increase_rate * (1.0 - collision_confidence);
 
   return collision_confidence > coll_confidence_threshold;
->>>>>>> 8ca0b46d
 }
 
 void FreespacePlannerNode::updateTargetIndex()
