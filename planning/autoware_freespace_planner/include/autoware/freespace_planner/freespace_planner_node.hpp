// Copyright 2020 Tier IV, Inc.
//
// Licensed under the Apache License, Version 2.0 (the "License");
// you may not use this file except in compliance with the License.
// You may obtain a copy of the License at
//
//     http://www.apache.org/licenses/LICENSE-2.0
//
// Unless required by applicable law or agreed to in writing, software
// distributed under the License is distributed on an "AS IS" BASIS,
// WITHOUT WARRANTIES OR CONDITIONS OF ANY KIND, either express or implied.
// See the License for the specific language governing permissions and
// limitations under the License.

/*
 * Copyright 2018-2019 Autoware Foundation. All rights reserved.
 *
 * Licensed under the Apache License, Version 2.0 (the "License");
 * you may not use this file except in compliance with the License.
 * You may obtain a copy of the License at
 *
 *     http://www.apache.org/licenses/LICENSE-2.0
 *
 * Unless required by applicable law or agreed to in writing, software
 * distributed under the License is distributed on an "AS IS" BASIS,
 * WITHOUT WARRANTIES OR CONDITIONS OF ANY KIND, either express or implied.
 * See the License for the specific language governing permissions and
 * limitations under the License.
 */

#ifndef AUTOWARE__FREESPACE_PLANNER__FREESPACE_PLANNER_NODE_HPP_
#define AUTOWARE__FREESPACE_PLANNER__FREESPACE_PLANNER_NODE_HPP_

#include "autoware/universe_utils/ros/logger_level_configure.hpp"

#include <autoware/freespace_planning_algorithms/astar_search.hpp>
#include <autoware/freespace_planning_algorithms/rrtstar.hpp>
#include <autoware/universe_utils/ros/polling_subscriber.hpp>
#include <autoware_vehicle_info_utils/vehicle_info_utils.hpp>
#include <rclcpp/rclcpp.hpp>

#include <autoware_planning_msgs/msg/lanelet_route.hpp>
#include <autoware_planning_msgs/msg/trajectory.hpp>
#include <geometry_msgs/msg/twist.hpp>
#include <nav_msgs/msg/occupancy_grid.hpp>
#include <nav_msgs/msg/odometry.hpp>
#include <std_msgs/msg/bool.hpp>
#include <tier4_planning_msgs/msg/scenario.hpp>

#ifdef ROS_DISTRO_GALACTIC
#include <tf2_geometry_msgs/tf2_geometry_msgs.h>
#else
#include <tf2_geometry_msgs/tf2_geometry_msgs.hpp>
#endif

#include <autoware/route_handler/route_handler.hpp>

#include <tf2_ros/buffer.h>
#include <tf2_ros/transform_listener.h>

#include <deque>
#include <iostream>
#include <memory>
#include <string>
#include <vector>

namespace autoware::freespace_planner
{
using autoware::freespace_planning_algorithms::AbstractPlanningAlgorithm;
using autoware::freespace_planning_algorithms::AstarParam;
using autoware::freespace_planning_algorithms::AstarSearch;
using autoware::freespace_planning_algorithms::PlannerCommonParam;
using autoware::freespace_planning_algorithms::RRTStar;
using autoware::freespace_planning_algorithms::RRTStarParam;
using autoware::freespace_planning_algorithms::VehicleShape;
using autoware_planning_msgs::msg::LaneletRoute;
using autoware_planning_msgs::msg::Trajectory;
using geometry_msgs::msg::PoseArray;
using geometry_msgs::msg::PoseStamped;
using geometry_msgs::msg::TransformStamped;
using geometry_msgs::msg::Twist;
using nav_msgs::msg::OccupancyGrid;
using nav_msgs::msg::Odometry;
using tier4_planning_msgs::msg::Scenario;

struct NodeParam
{
  std::string planning_algorithm;
  double waypoints_velocity;  // constant velocity on planned waypoints [km/h]
  double update_rate;         // replanning and publishing rate [Hz]
  double th_arrived_distance_m;
  double th_stopped_time_sec;
  double th_stopped_velocity_mps;
  double th_course_out_distance_m;  // collision margin [m]
  double vehicle_shape_margin_m;
  bool replan_when_obstacle_found;
  bool replan_when_course_out;
  bool enable_obs_confidence_check;
};

class FreespacePlannerNode : public rclcpp::Node
{
public:
  explicit FreespacePlannerNode(const rclcpp::NodeOptions & node_options);

private:
  // ros
  rclcpp::Publisher<Trajectory>::SharedPtr trajectory_pub_;
  rclcpp::Publisher<PoseArray>::SharedPtr debug_pose_array_pub_;
  rclcpp::Publisher<PoseArray>::SharedPtr debug_partial_pose_array_pub_;
  rclcpp::Publisher<std_msgs::msg::Bool>::SharedPtr parking_state_pub_;

  rclcpp::Subscription<LaneletRoute>::SharedPtr route_sub_;

  autoware::universe_utils::InterProcessPollingSubscriber<OccupancyGrid> occupancy_grid_sub_{
    this, "~/input/occupancy_grid"};
  autoware::universe_utils::InterProcessPollingSubscriber<Scenario> scenario_sub_{
    this, "~/input/scenario"};
  autoware::universe_utils::InterProcessPollingSubscriber<
    Odometry, autoware::universe_utils::polling_policy::All>
    odom_sub_{this, "~/input/odometry", rclcpp::QoS{100}};

  rclcpp::TimerBase::SharedPtr timer_;

  std::shared_ptr<tf2_ros::Buffer> tf_buffer_;
  std::shared_ptr<tf2_ros::TransformListener> tf_listener_;

  // params
  NodeParam node_param_;
  VehicleShape vehicle_shape_;

  // variables
  std::unique_ptr<AbstractPlanningAlgorithm> algo_;
  PoseStamped current_pose_;
  PoseStamped goal_pose_;

  Trajectory trajectory_;
  Trajectory partial_trajectory_;
  std::vector<size_t> reversing_indices_;
  size_t prev_target_index_;
  size_t target_index_;
  bool is_completed_ = false;
  bool reset_in_progress_ = false;
  bool is_new_parking_cycle_ = true;
  double collision_confidence;

  LaneletRoute::ConstSharedPtr route_;
  OccupancyGrid::ConstSharedPtr occupancy_grid_;
  Scenario::ConstSharedPtr scenario_;
  Odometry::ConstSharedPtr odom_;
  std::shared_ptr<autoware::route_handler::RouteHandler> route_handler_;

  std::deque<Odometry::ConstSharedPtr> odom_buffer_;

  // functions used in the constructor
  PlannerCommonParam getPlannerCommonParam();

  // functions, callback
  void onRoute(const LaneletRoute::ConstSharedPtr msg);
  void onOdometry(const Odometry::ConstSharedPtr msg);

  void updateData();
  bool isDataReady();

  void onTimer();

  void reset();
  bool isPlanRequired();
  void planTrajectory();
  void updateTargetIndex();
  void initializePlanningAlgorithm();

  bool checkCurrentTrajectoryCollision();

  TransformStamped getTransform(const std::string & from, const std::string & to);

  std::unique_ptr<autoware::universe_utils::LoggerLevelConfigure> logger_configure_;

<<<<<<< HEAD
  static constexpr double confidence_increase_rate = 0.3;
  static constexpr double confidence_threshold = 0.95;
=======
  static constexpr double coll_confidence_increase_rate = 0.3;
  static constexpr double coll_confidence_threshold = 0.95;
>>>>>>> 8ca0b46d
};
}  // namespace autoware::freespace_planner

#endif  // AUTOWARE__FREESPACE_PLANNER__FREESPACE_PLANNER_NODE_HPP_<|MERGE_RESOLUTION|>--- conflicted
+++ resolved
@@ -176,13 +176,8 @@
 
   std::unique_ptr<autoware::universe_utils::LoggerLevelConfigure> logger_configure_;
 
-<<<<<<< HEAD
-  static constexpr double confidence_increase_rate = 0.3;
-  static constexpr double confidence_threshold = 0.95;
-=======
   static constexpr double coll_confidence_increase_rate = 0.3;
   static constexpr double coll_confidence_threshold = 0.95;
->>>>>>> 8ca0b46d
 };
 }  // namespace autoware::freespace_planner
 
