--- conflicted
+++ resolved
@@ -140,12 +140,8 @@
 
 double AbstractPlanningAlgorithm::getDistanceToObstacle(const geometry_msgs::msg::Pose & pose) const
 {
-<<<<<<< HEAD
-  const auto index = pose2index(costmap_, pose, planner_common_param_.theta_size);
-=======
   const auto local_pose = global2local(costmap_, pose);
   const auto index = pose2index(costmap_, local_pose, planner_common_param_.theta_size);
->>>>>>> d8b686e7
   if (indexToId(index) >= static_cast<int>(edt_map_.size())) {
     return std::numeric_limits<double>::max();
   }
