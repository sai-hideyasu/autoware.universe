// Copyright 2015-2019 Autoware Foundation. All rights reserved.
//
// Licensed under the Apache License, Version 2.0 (the "License");
// you may not use this file except in compliance with the License.
// You may obtain a copy of the License at
//
//     http://www.apache.org/licenses/LICENSE-2.0
//
// Unless required by applicable law or agreed to in writing, software
// distributed under the License is distributed on an "AS IS" BASIS,
// WITHOUT WARRANTIES OR CONDITIONS OF ANY KIND, either express or implied.
// See the License for the specific language governing permissions and
// limitations under the License.

#include "autoware/freespace_planning_algorithms/astar_search.hpp"

#include "autoware/freespace_planning_algorithms/kinematic_bicycle_model.hpp"

#include <autoware/universe_utils/geometry/geometry.hpp>
#include <autoware/universe_utils/math/unit_conversion.hpp>

#include <tf2/utils.h>

#include <limits>

#ifdef ROS_DISTRO_GALACTIC
#include <tf2_geometry_msgs/tf2_geometry_msgs.h>
#else
#include <tf2_geometry_msgs/tf2_geometry_msgs.hpp>
#endif

#include <algorithm>
#include <vector>

namespace autoware::freespace_planning_algorithms
{
using autoware::universe_utils::calcDistance2d;

double calcReedsSheppDistance(const Pose & p1, const Pose & p2, double radius)
{
  const auto rs_space = ReedsSheppStateSpace(radius);
  const ReedsSheppStateSpace::StateXYT pose0{
    p1.position.x, p1.position.y, tf2::getYaw(p1.orientation)};
  const ReedsSheppStateSpace::StateXYT pose1{
    p2.position.x, p2.position.y, tf2::getYaw(p2.orientation)};
  return rs_space.distance(pose0, pose1);
}

void setYaw(geometry_msgs::msg::Quaternion * orientation, const double yaw)
{
  *orientation = autoware::universe_utils::createQuaternionFromYaw(yaw);
}

Pose calcRelativePose(const Pose & base_pose, const Pose & pose)
{
  tf2::Transform tf_transform;
  tf2::convert(base_pose, tf_transform);

  geometry_msgs::msg::TransformStamped transform;
  transform.transform = tf2::toMsg(tf_transform.inverse());

  geometry_msgs::msg::PoseStamped transformed;
  geometry_msgs::msg::PoseStamped pose_orig;
  pose_orig.pose = pose;
  tf2::doTransform(pose_orig, transformed, transform);

  return transformed.pose;
}

AstarSearch::AstarSearch(
  const PlannerCommonParam & planner_common_param, const VehicleShape & collision_vehicle_shape,
  const AstarParam & astar_param)
: AbstractPlanningAlgorithm(planner_common_param, collision_vehicle_shape),
  astar_param_(astar_param),
  goal_node_(nullptr),
  use_reeds_shepp_(true)
{
  steering_resolution_ =
    collision_vehicle_shape_.max_steering / planner_common_param_.turning_steps;
  heading_resolution_ = 2.0 * M_PI / planner_common_param_.theta_size;

  const double avg_steering =
    steering_resolution_ + (collision_vehicle_shape_.max_steering - steering_resolution_) / 2.0;
  avg_turning_radius_ =
    kinematic_bicycle_model::getTurningRadius(collision_vehicle_shape_.base_length, avg_steering);

  is_backward_search_ = astar_param_.search_method == "backward";

  min_expansion_dist_ = astar_param_.expansion_distance;
  max_expansion_dist_ = collision_vehicle_shape_.base_length * base_length_max_expansion_factor_;
}

void AstarSearch::setMap(const nav_msgs::msg::OccupancyGrid & costmap)
{
  AbstractPlanningAlgorithm::setMap(costmap);

  // ensure minimum expansion distance is larger then grid cell diagonal length
  min_expansion_dist_ = std::max(astar_param_.expansion_distance, 1.5 * costmap_.info.resolution);
  max_expansion_dist_ = std::max(
    collision_vehicle_shape_.base_length * base_length_max_expansion_factor_, min_expansion_dist_);
}

bool AstarSearch::makePlan(const Pose & start_pose, const Pose & goal_pose)
{
  resetData();

  start_pose_ = global2local(costmap_, start_pose);
  goal_pose_ = global2local(costmap_, goal_pose);

  if (detectCollision(start_pose_) || detectCollision(goal_pose_)) {
    throw std::logic_error("Invalid start or goal pose");
  }

  if (is_backward_search_) std::swap(start_pose_, goal_pose_);

  setCollisionFreeDistanceMap();

  setStartNode();

  if (!search()) {
    throw std::logic_error("HA* failed to find path to goal");
  }

  return true;
}

void AstarSearch::resetData()
{
  // clearing openlist is necessary because otherwise remaining elements of openlist
  // point to deleted node.
  openlist_ = std::priority_queue<AstarNode *, std::vector<AstarNode *>, NodeComparison>();
  const int nb_of_grid_nodes = costmap_.info.width * costmap_.info.height;
  const int total_astar_node_count = nb_of_grid_nodes * planner_common_param_.theta_size;
  graph_ = std::vector<AstarNode>(total_astar_node_count);
  col_free_distance_map_ =
    std::vector<double>(nb_of_grid_nodes, std::numeric_limits<double>::max());
}

void AstarSearch::setCollisionFreeDistanceMap()
{
  using Entry = std::pair<IndexXY, double>;
  struct CompareEntry
  {
    bool operator()(const Entry & a, const Entry & b) const { return a.second > b.second; }
  };
  std::priority_queue<Entry, std::vector<Entry>, CompareEntry> heap;
  std::vector<bool> closed(col_free_distance_map_.size(), false);
  auto goal_index = pose2index(costmap_, goal_pose_, planner_common_param_.theta_size);
  col_free_distance_map_[indexToId(goal_index)] = 0.0;
  heap.push({IndexXY{goal_index.x, goal_index.y}, 0.0});

  Entry current;
  std::array<int, 3> offsets = {1, 0, -1};
  while (!heap.empty()) {
    current = heap.top();
    heap.pop();
    const int id = indexToId(current.first);
    if (closed[id]) continue;
    closed[id] = true;

    const auto & index = current.first;
    for (const auto & offset_x : offsets) {
      const int x = index.x + offset_x;
      for (const auto & offset_y : offsets) {
        const int y = index.y + offset_y;
        const IndexXY n_index{x, y};
        const double offset = std::abs(offset_x) + std::abs(offset_y);
        if (isOutOfRange(n_index) || isObs(n_index) || offset < 1) continue;
        if (getObstacleEDT(n_index) < 0.5 * collision_vehicle_shape_.width) continue;
        const int n_id = indexToId(n_index);
        const double dist = current.second + (sqrt(offset) * costmap_.info.resolution);
        if (closed[n_id] || col_free_distance_map_[n_id] < dist) continue;
        col_free_distance_map_[n_id] = dist;
        heap.push({n_index, dist});
      }
    }
  }
}

void AstarSearch::setStartNode()
{
  const auto index = pose2index(costmap_, start_pose_, planner_common_param_.theta_size);
  // Set start node
  AstarNode * start_node = &graph_[getKey(index)];
  start_node->set(start_pose_, 0.0, estimateCost(start_pose_, index), 0, false);
  start_node->dir_distance = 0.0;
  start_node->dist_to_goal = calcDistance2d(start_pose_, goal_pose_);
  start_node->dist_to_obs = getObstacleEDT(index);
  start_node->status = NodeStatus::Open;
  start_node->parent = nullptr;

  // Push start node to openlist
  openlist_.push(start_node);
}

double AstarSearch::estimateCost(const Pose & pose, const IndexXYT & index) const
{
  double total_cost = col_free_distance_map_[indexToId(index)];
  // Temporarily, until reeds_shepp gets stable.
  if (use_reeds_shepp_) {
    total_cost =
      std::max(total_cost, calcReedsSheppDistance(pose, goal_pose_, avg_turning_radius_));
  }
  return astar_param_.distance_heuristic_weight * total_cost;
}

bool AstarSearch::search()
{
  const rclcpp::Time begin = rclcpp::Clock(RCL_ROS_TIME).now();

  // Start A* search
  while (!openlist_.empty()) {
    // Check time and terminate if the search reaches the time limit
    const rclcpp::Time now = rclcpp::Clock(RCL_ROS_TIME).now();
    const double msec = (now - begin).seconds() * 1000.0;
    if (msec > planner_common_param_.time_limit) {
      return false;
    }

    // Expand minimum cost node
    AstarNode * current_node = openlist_.top();
    openlist_.pop();
    if (current_node->status == NodeStatus::Closed) continue;
    current_node->status = NodeStatus::Closed;

    if (isGoal(*current_node)) {
      goal_node_ = current_node;
      setPath(*current_node);
      return true;
    }

    expandNodes(*current_node);
    if (astar_param_.use_back) expandNodes(*current_node, true);
  }

  // Failed to find path
  return false;
}

void AstarSearch::expandNodes(AstarNode & current_node, const bool is_back)
{
  const auto current_pose = node2pose(current_node);
  double direction = is_back ? -1.0 : 1.0;
  if (is_backward_search_) direction *= -1.0;
  double distance = getExpansionDistance(current_node) * direction;
  int steering_index = -1 * planner_common_param_.turning_steps;
  for (; steering_index <= planner_common_param_.turning_steps; ++steering_index) {
    // skip expansion back to parent
    if (
      current_node.parent != nullptr && is_back != current_node.is_back &&
      steering_index == current_node.steering_index) {
      continue;
    }

    const double steering = static_cast<double>(steering_index) * steering_resolution_;
    const auto next_pose = kinematic_bicycle_model::getPose(
      current_pose, collision_vehicle_shape_.base_length, steering, distance);
    const auto next_index = pose2index(costmap_, next_pose, planner_common_param_.theta_size);

    if (isOutOfRange(next_index) || isObs(next_index)) continue;

    AstarNode * next_node = &graph_[getKey(next_index)];
    if (next_node->status == NodeStatus::Closed || detectCollision(next_index)) continue;

    const double distance_to_obs = getObstacleEDT(next_index);
    const bool is_direction_switch =
      (current_node.parent != nullptr) && (is_back != current_node.is_back);

    double total_weight = 1.0;
    total_weight += getSteeringCost(steering_index);
    if (is_back) total_weight *= (1.0 + planner_common_param_.reverse_weight);

    double move_cost = current_node.gc + (total_weight * std::abs(distance));
    move_cost += getSteeringChangeCost(steering_index, current_node.steering_index);
    move_cost += getObsDistanceCost(distance_to_obs);
    if (is_direction_switch) move_cost += getDirectionChangeCost(current_node.dir_distance);

    double total_cost = move_cost + estimateCost(next_pose, next_index);
    // Compare cost
    if (next_node->status == NodeStatus::None || next_node->fc > total_cost) {
      next_node->status = NodeStatus::Open;
      next_node->set(next_pose, move_cost, total_cost, steering_index, is_back);
      next_node->dir_distance =
        std::abs(distance) + (is_direction_switch ? 0.0 : current_node.dir_distance);
      next_node->dist_to_goal = calcDistance2d(next_pose, goal_pose_);
      next_node->dist_to_obs = distance_to_obs;
      next_node->parent = &current_node;
      openlist_.push(next_node);
      continue;
    }
  }
}

double AstarSearch::getExpansionDistance(const AstarNode & current_node) const
{
  if (!astar_param_.adapt_expansion_distance || max_expansion_dist_ <= min_expansion_dist_) {
    return min_expansion_dist_;
  }
  double exp_dist = std::min(
    current_node.dist_to_goal * dist_to_goal_expansion_factor_,
    current_node.dist_to_obs * dist_to_obs_expansion_factor_);
  return std::clamp(exp_dist, min_expansion_dist_, max_expansion_dist_);
}

double AstarSearch::getSteeringCost(const int steering_index) const
{
  return planner_common_param_.curve_weight *
         (abs(steering_index) / planner_common_param_.turning_steps);
}

double AstarSearch::getSteeringChangeCost(
  const int steering_index, const int prev_steering_index) const
{
  double steering_index_diff = abs(steering_index - prev_steering_index);
  return astar_param_.smoothness_weight * steering_index_diff /
         (2.0 * planner_common_param_.turning_steps);
}

double AstarSearch::getDirectionChangeCost(const double dir_distance) const
{
  return planner_common_param_.direction_change_weight * (1.0 + (1.0 / (1.0 + dir_distance)));
}

double AstarSearch::getObsDistanceCost(const double obs_distance) const
{
  return astar_param_.obstacle_distance_weight *
         std::max(1.0 - (obs_distance / cost_free_obs_dist), 0.0);
}

void AstarSearch::setPath(const AstarNode & goal_node)
{
  std_msgs::msg::Header header;
  header.stamp = rclcpp::Clock(RCL_ROS_TIME).now();
  header.frame_id = costmap_.header.frame_id;

  // From the goal node to the start node
  const AstarNode * node = &goal_node;

  std::vector<PlannerWaypoint> waypoints;

  geometry_msgs::msg::PoseStamped pose;
  pose.header = header;

  const auto interpolate = [this, &waypoints, &pose](const AstarNode & node) {
    if (node.parent == nullptr || !astar_param_.adapt_expansion_distance) return;
    const auto parent_pose = node2pose(*node.parent);
    const double distance_2d = calcDistance2d(node2pose(node), parent_pose);
    const int n = static_cast<int>(distance_2d / min_expansion_dist_);
    for (int i = 1; i < n; ++i) {
<<<<<<< HEAD
      double dist = ((distance_2d * i) / n) * (node.is_back ? -1.0 : 1.0);
      if (is_backward_search_) dist *= -1.0;
      double steering = node.steering_index * steering_resolution_;
      auto local_pose = kinematic_bicycle_model::getPose(
=======
      const double dist = ((distance_2d * i) / n) * (node.is_back ? -1.0 : 1.0);
      const double steering = node.steering_index * steering_resolution_;
      const auto local_pose = kinematic_bicycle_model::getPose(
>>>>>>> 386595ac
        parent_pose, collision_vehicle_shape_.base_length, steering, dist);
      pose.pose = local2global(costmap_, local_pose);
      waypoints.push_back({pose, node.is_back});
    }
  };

  // push astar nodes poses
  while (node != nullptr) {
    pose.pose = local2global(costmap_, node2pose(*node));
    waypoints.push_back({pose, node->is_back});
    interpolate(*node);
    // To the next node
    node = node->parent;
  }

  if (waypoints.size() > 1) waypoints.back().is_back = waypoints.rbegin()[1].is_back;

  if (!is_backward_search_) {
    // Reverse the vector to be start to goal order
    std::reverse(waypoints.begin(), waypoints.end());
  }

  waypoints_.header = header;
  waypoints_.waypoints.clear();
  auto it = waypoints.begin();
  for (; it < waypoints.end() - 1; ++it) {
    auto next_it = it + 1;
    waypoints_.waypoints.push_back(*it);
    if (it->is_back == next_it->is_back) continue;
    if (is_backward_search_) {
      waypoints_.waypoints.push_back({next_it->pose, it->is_back});
    } else {
      waypoints_.waypoints.push_back({it->pose, next_it->is_back});
    }
  }
  waypoints_.waypoints.push_back(waypoints.back());
}

bool AstarSearch::isGoal(const AstarNode & node) const
{
  const double lateral_goal_range = planner_common_param_.lateral_goal_range / 2.0;
  const double longitudinal_goal_range = planner_common_param_.longitudinal_goal_range / 2.0;
  const double goal_angle =
    autoware::universe_utils::deg2rad(planner_common_param_.angle_goal_range / 2.0);

  const auto relative_pose = calcRelativePose(goal_pose_, node2pose(node));

  // Check conditions
  if (astar_param_.only_behind_solutions && relative_pose.position.x > 0) {
    return false;
  }

  if (
    std::fabs(relative_pose.position.x) > longitudinal_goal_range ||
    std::fabs(relative_pose.position.y) > lateral_goal_range) {
    return false;
  }

  const auto angle_diff =
    autoware::universe_utils::normalizeRadian(tf2::getYaw(relative_pose.orientation));
  if (std::abs(angle_diff) > goal_angle) {
    return false;
  }

  return true;
}

Pose AstarSearch::node2pose(const AstarNode & node) const
{
  Pose pose_local;

  pose_local.position.x = node.x;
  pose_local.position.y = node.y;
  pose_local.position.z = goal_pose_.position.z;
  pose_local.orientation = autoware::universe_utils::createQuaternionFromYaw(node.theta);

  return pose_local;
}

}  // namespace autoware::freespace_planning_algorithms<|MERGE_RESOLUTION|>--- conflicted
+++ resolved
@@ -347,16 +347,10 @@
     const double distance_2d = calcDistance2d(node2pose(node), parent_pose);
     const int n = static_cast<int>(distance_2d / min_expansion_dist_);
     for (int i = 1; i < n; ++i) {
-<<<<<<< HEAD
       double dist = ((distance_2d * i) / n) * (node.is_back ? -1.0 : 1.0);
       if (is_backward_search_) dist *= -1.0;
-      double steering = node.steering_index * steering_resolution_;
-      auto local_pose = kinematic_bicycle_model::getPose(
-=======
-      const double dist = ((distance_2d * i) / n) * (node.is_back ? -1.0 : 1.0);
       const double steering = node.steering_index * steering_resolution_;
       const auto local_pose = kinematic_bicycle_model::getPose(
->>>>>>> 386595ac
         parent_pose, collision_vehicle_shape_.base_length, steering, dist);
       pose.pose = local2global(costmap_, local_pose);
       waypoints.push_back({pose, node.is_back});
