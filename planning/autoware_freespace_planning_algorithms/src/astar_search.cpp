--- conflicted
+++ resolved
@@ -92,7 +92,8 @@
 
 bool AstarSearch::makePlan(const Pose & start_pose, const Pose & goal_pose)
 {
-<<<<<<< HEAD
+  resetData();
+
   if (search_method_ == SearchMethod::Backward) {
     start_pose_ = global2local(costmap_, goal_pose);
     goal_pose_ = global2local(costmap_, start_pose);
@@ -100,12 +101,6 @@
     start_pose_ = global2local(costmap_, start_pose);
     goal_pose_ = global2local(costmap_, goal_pose);
   }
-=======
-  resetData();
-
-  start_pose_ = global2local(costmap_, start_pose);
-  goal_pose_ = global2local(costmap_, goal_pose);
->>>>>>> 6eb2ec6f
 
   setCollisionFreeDistanceMap();
 
