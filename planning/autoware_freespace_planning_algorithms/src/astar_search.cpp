--- conflicted
+++ resolved
@@ -113,15 +113,11 @@
 {
   AbstractPlanningAlgorithm::setMap(costmap);
 
-<<<<<<< HEAD
   clearNodes();
 
   int total_astar_node_count =
     costmap_.info.width * costmap_.info.height * planner_common_param_.theta_size;
   graph_.resize(total_astar_node_count);
-=======
-  x_scale_ = costmap_.info.height;
->>>>>>> 7cbf2f51
 }
 
 bool AstarSearch::makePlan(
