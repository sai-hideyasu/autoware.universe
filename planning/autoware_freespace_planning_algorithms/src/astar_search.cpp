// Copyright 2015-2019 Autoware Foundation. All rights reserved.
//
// Licensed under the Apache License, Version 2.0 (the "License");
// you may not use this file except in compliance with the License.
// You may obtain a copy of the License at
//
//     http://www.apache.org/licenses/LICENSE-2.0
//
// Unless required by applicable law or agreed to in writing, software
// distributed under the License is distributed on an "AS IS" BASIS,
// WITHOUT WARRANTIES OR CONDITIONS OF ANY KIND, either express or implied.
// See the License for the specific language governing permissions and
// limitations under the License.

#include "autoware/freespace_planning_algorithms/astar_search.hpp"

#include "autoware/freespace_planning_algorithms/kinematic_bicycle_model.hpp"

#include <autoware/universe_utils/geometry/geometry.hpp>
#include <autoware/universe_utils/math/unit_conversion.hpp>

#include <tf2/utils.h>

#ifdef ROS_DISTRO_GALACTIC
#include <tf2_geometry_msgs/tf2_geometry_msgs.h>
#else
#include <tf2_geometry_msgs/tf2_geometry_msgs.hpp>
#endif

#include <algorithm>
#include <vector>

namespace autoware::freespace_planning_algorithms
{
using autoware::universe_utils::calcDistance2d;

double calcReedsSheppDistance(const Pose & p1, const Pose & p2, double radius)
{
  const auto rs_space = ReedsSheppStateSpace(radius);
  const ReedsSheppStateSpace::StateXYT pose0{
    p1.position.x, p1.position.y, tf2::getYaw(p1.orientation)};
  const ReedsSheppStateSpace::StateXYT pose1{
    p2.position.x, p2.position.y, tf2::getYaw(p2.orientation)};
  return rs_space.distance(pose0, pose1);
}

void setYaw(geometry_msgs::msg::Quaternion * orientation, const double yaw)
{
  *orientation = autoware::universe_utils::createQuaternionFromYaw(yaw);
}

Pose calcRelativePose(const Pose & base_pose, const Pose & pose)
{
  tf2::Transform tf_transform;
  tf2::convert(base_pose, tf_transform);

  geometry_msgs::msg::TransformStamped transform;
  transform.transform = tf2::toMsg(tf_transform.inverse());

  geometry_msgs::msg::PoseStamped transformed;
  geometry_msgs::msg::PoseStamped pose_orig;
  pose_orig.pose = pose;
  tf2::doTransform(pose_orig, transformed, transform);

  return transformed.pose;
}

AstarSearch::AstarSearch(
  const PlannerCommonParam & planner_common_param, const VehicleShape & collision_vehicle_shape,
  const AstarParam & astar_param)
: AbstractPlanningAlgorithm(planner_common_param, collision_vehicle_shape),
  astar_param_(astar_param),
  goal_node_(nullptr),
  use_reeds_shepp_(true)
{
  steering_resolution_ =
    collision_vehicle_shape_.max_steering / planner_common_param_.turning_steps;
  heading_resolution_ = 2.0 * M_PI / planner_common_param_.theta_size;

  double avg_steering =
    steering_resolution_ + (collision_vehicle_shape_.max_steering - steering_resolution_) / 2.0;
  avg_turning_radius_ =
    kinematic_bicycle_model::getTurningRadius(collision_vehicle_shape_.base_length, avg_steering);

  min_expansion_dist_ = std::max(astar_param_.expansion_distance, 1.5 * costmap_.info.resolution);
  max_expansion_dist_ = std::max(
    collision_vehicle_shape_.base_length * base_length_max_expansion_factor_, min_expansion_dist_);
}

bool AstarSearch::makePlan(const Pose & start_pose, const Pose & goal_pose)
{
  resetData();
<<<<<<< HEAD
  search_method_ =
    astar_param_.search_method == "backward" ? SearchMethod::Backward : SearchMethod::Forward;
=======
>>>>>>> 205ea3f4

  if (search_method_ == SearchMethod::Backward) {
    start_pose_ = global2local(costmap_, goal_pose);
    goal_pose_ = global2local(costmap_, start_pose);
  } else {
    start_pose_ = global2local(costmap_, start_pose);
    goal_pose_ = global2local(costmap_, goal_pose);
  }

<<<<<<< HEAD
=======
  setCollisionFreeDistanceMap();

>>>>>>> 205ea3f4
  if (!setStartNode()) {
    throw std::logic_error("Invalid start pose");
    return false;
  }

  if (!setGoalNode()) {
    throw std::logic_error("Invalid goal pose");
    return false;
  }

  if (!search()) {
    throw std::logic_error("HA* failed to find path to goal");
    return false;
  }
  return true;
}

bool AstarSearch::makePlan(
  const geometry_msgs::msg::Pose & start_pose,
  const std::vector<geometry_msgs::msg::Pose> & goal_candidates)
{
  if (goal_candidates.size() == 1) {
    return makePlan(start_pose, goal_candidates.front());
  }

  resetData();
  search_method_ = SearchMethod::Backward;

  if (std::none_of(
        goal_candidates.begin(), goal_candidates.end(),
        [this](const geometry_msgs::msg::Pose & pose) {
          start_pose_ = global2local(costmap_, pose);
          return setStartNode();
        })) {
    throw std::logic_error("Invalid start pose");
    return false;
  }

  goal_pose_ = global2local(costmap_, start_pose);
  if (!setGoalNode()) {
    throw std::logic_error("Invalid goal pose");
    return false;
  }

  if (!search()) {
    throw std::logic_error("HA* failed to find path to goal");
    return false;
  }
  return true;
}

void AstarSearch::resetData()
{
  // clearing openlist is necessary because otherwise remaining elements of openlist
  // point to deleted node.
  openlist_ = std::priority_queue<AstarNode *, std::vector<AstarNode *>, NodeComparison>();
  graph_.clear();
  int nb_of_grid_nodes = costmap_.info.width * costmap_.info.height;
  int total_astar_node_count = nb_of_grid_nodes * planner_common_param_.theta_size;
  graph_.resize(total_astar_node_count);
  col_free_distance_map_.clear();
  col_free_distance_map_.resize(nb_of_grid_nodes, std::numeric_limits<double>::max());
}

void AstarSearch::setCollisionFreeDistanceMap()
{
  using Entry = std::pair<IndexXY, double>;
  struct CompareEntry
  {
    bool operator()(const Entry & a, const Entry & b) { return a.second > b.second; }
  };
  std::priority_queue<Entry, std::vector<Entry>, CompareEntry> heap;
  std::vector<bool> closed(col_free_distance_map_.size(), false);
  auto goal_index = pose2index(costmap_, goal_pose_, planner_common_param_.theta_size);
  col_free_distance_map_[indexToId(goal_index)] = 0.0;
  heap.push({IndexXY{goal_index.x, goal_index.y}, 0.0});

  Entry current;
  std::array<int, 3> offsets = {1, 0, -1};
  while (!heap.empty()) {
    current = heap.top();
    heap.pop();
    int id = indexToId(current.first);
    if (closed[id]) continue;
    closed[id] = true;

    const auto & index = current.first;
    for (const auto & offset_x : offsets) {
      int x = index.x + offset_x;
      for (const auto & offset_y : offsets) {
        int y = index.y + offset_y;
        IndexXY n_index{x, y};
        double offset = std::abs(offset_x) + std::abs(offset_y);
        if (isOutOfRange(n_index) || offset < 1) continue;
        if (getObstacleEDT(n_index) < 0.5 * collision_vehicle_shape_.width) continue;
        int n_id = indexToId(n_index);
        double dist = current.second + (sqrt(offset) * costmap_.info.resolution);
        if (closed[n_id] || col_free_distance_map_[n_id] < dist) continue;
        col_free_distance_map_[n_id] = dist;
        heap.push({n_index, dist});
      }
    }
  }
}

bool AstarSearch::setStartNode()
{
  const auto index = pose2index(costmap_, start_pose_, planner_common_param_.theta_size);

  if (detectCollision(index)) return false;

  // Set start node
  AstarNode * start_node = &graph_[getKey(index)];
  start_node->set(start_pose_, 0.0, estimateCost(start_pose_, index), 0, false);
  start_node->dir_distance = 0.0;
  start_node->dist_to_goal = calcDistance2d(start_pose_, goal_pose_);
  start_node->dist_to_obs = getObstacleEDT(index);
  start_node->status = NodeStatus::Open;
  start_node->parent = nullptr;

  // Push start node to openlist
  openlist_.push(start_node);

  return true;
}

bool AstarSearch::setGoalNode()
{
  const auto index = pose2index(costmap_, goal_pose_, planner_common_param_.theta_size);
  return !detectCollision(index);
}

double AstarSearch::estimateCost(const Pose & pose, const IndexXYT & index) const
{
  double total_cost = col_free_distance_map_[indexToId(index)];
  // Temporarily, until reeds_shepp gets stable.
  if (use_reeds_shepp_) {
    total_cost =
      std::max(total_cost, calcReedsSheppDistance(pose, goal_pose_, avg_turning_radius_));
  }
  return astar_param_.distance_heuristic_weight * total_cost;
}

bool AstarSearch::search()
{
  const rclcpp::Time begin = rclcpp::Clock(RCL_ROS_TIME).now();

  // Start A* search
  while (!openlist_.empty()) {
    // Check time and terminate if the search reaches the time limit
    const rclcpp::Time now = rclcpp::Clock(RCL_ROS_TIME).now();
    const double msec = (now - begin).seconds() * 1000.0;
    if (msec > planner_common_param_.time_limit) {
      return false;
    }

    // Expand minimum cost node
    AstarNode * current_node = openlist_.top();
    openlist_.pop();
    if (current_node->status == NodeStatus::Closed) continue;
    current_node->status = NodeStatus::Closed;

    if (isGoal(*current_node)) {
      goal_node_ = current_node;
      setPath(*current_node);
      return true;
    }

    expandNodes(*current_node);
    if (astar_param_.use_back) expandNodes(*current_node, true);
  }

  // Failed to find path
  return false;
}

void AstarSearch::expandNodes(AstarNode & current_node, const bool is_back)
{
  const auto current_pose = node2pose(current_node);
  double direction = is_back ? -1.0 : 1.0;
  if (search_method_ == SearchMethod::Backward) direction*= -1.0;
  double distance = getExpansionDistance(current_node) * direction;
  int steering_index = -1 * planner_common_param_.turning_steps;
  for (; steering_index <= planner_common_param_.turning_steps; ++steering_index) {
    // skip expansion back to parent
    if (
      current_node.parent != nullptr && is_back != current_node.is_back &&
      steering_index == current_node.steering_index) {
      continue;
    }

    const double steering = static_cast<double>(steering_index) * steering_resolution_;
    const auto next_pose = kinematic_bicycle_model::getPose(
      current_pose, collision_vehicle_shape_.base_length, steering, distance);
    const auto next_index = pose2index(costmap_, next_pose, planner_common_param_.theta_size);

    if (isOutOfRange(next_index) || isObs(next_index)) continue;

    AstarNode * next_node = &graph_[getKey(next_index)];
    if (next_node->status == NodeStatus::Closed || detectCollision(next_index)) continue;

    double distance_to_obs = getObstacleEDT(next_index);
    const bool is_direction_switch =
      (current_node.parent != nullptr) && (is_back != current_node.is_back);

    double total_weight = 1.0;
    total_weight += getSteeringCost(steering_index);
    if (is_back) total_weight *= (1.0 + planner_common_param_.reverse_weight);

    double move_cost = current_node.gc + (total_weight * std::abs(distance));
    move_cost += getSteeringChangeCost(steering_index, current_node.steering_index);
    move_cost += astar_param_.obstacle_distance_weight / (1.0 + distance_to_obs);
    if (is_direction_switch) move_cost += getDirectionChangeCost(current_node.dir_distance);

    double total_cost = move_cost + estimateCost(next_pose, next_index);
    // Compare cost
    if (next_node->status == NodeStatus::None || next_node->fc > total_cost) {
      next_node->status = NodeStatus::Open;
      next_node->set(next_pose, move_cost, total_cost, steering_index, is_back);
      next_node->dir_distance =
        std::abs(distance) + (is_direction_switch ? 0.0 : current_node.dir_distance);
      next_node->dist_to_goal = calcDistance2d(next_pose, goal_pose_);
      next_node->dist_to_obs = distance_to_obs;
      next_node->parent = &current_node;
      openlist_.push(next_node);
      continue;
    }
  }
}

double AstarSearch::getExpansionDistance(const AstarNode & current_node) const
{
  if (!astar_param_.adapt_expansion_distance) return min_expansion_dist_;
  double exp_dist = std::min(
    current_node.dist_to_goal * dist_to_goal_expansion_factor_,
    current_node.dist_to_obs * dist_to_obs_expansion_factor_);
  return std::clamp(exp_dist, min_expansion_dist_, max_expansion_dist_);
}

double AstarSearch::getSteeringCost(const int steering_index) const
{
  return planner_common_param_.curve_weight *
         (abs(steering_index) / planner_common_param_.turning_steps);
}

double AstarSearch::getSteeringChangeCost(
  const int steering_index, const int prev_steering_index) const
{
  double steering_index_diff = abs(steering_index - prev_steering_index);
  return astar_param_.steering_change_weight * steering_index_diff /
         (2.0 * planner_common_param_.turning_steps);
}

double AstarSearch::getDirectionChangeCost(const double dir_distance) const
{
  return planner_common_param_.direction_change_weight * (1.0 + (1.0 / (1.0 + dir_distance)));
}

void AstarSearch::setPath(const AstarNode & goal_node)
{
  std_msgs::msg::Header header;
  header.stamp = rclcpp::Clock(RCL_ROS_TIME).now();
  header.frame_id = costmap_.header.frame_id;

  // From the goal node to the start node
  const AstarNode * node = &goal_node;

  std::vector<PlannerWaypoint> waypoints;

  geometry_msgs::msg::PoseStamped pose;
  pose.header = header;

  const auto interpolate = [this, &waypoints, &pose](const AstarNode & node) {
    if (node.parent == nullptr || !astar_param_.adapt_expansion_distance) return;
    const auto parent_pose = node2pose(*node.parent);
    const double distance_2d = calcDistance2d(node2pose(node), parent_pose);
    int n = static_cast<int>(distance_2d / min_expansion_dist_);
    for (int i = 1; i < n; ++i) {
      double dist = ((distance_2d * i) / n) * (node.is_back ? -1.0 : 1.0);
      if (search_method_ == SearchMethod::Backward) dist *= -1.0;
      double steering = node.steering_index * steering_resolution_;
      auto local_pose = kinematic_bicycle_model::getPose(
        parent_pose, collision_vehicle_shape_.base_length, steering, dist);
      pose.pose = local2global(costmap_, local_pose);
      waypoints.push_back({pose, node.is_back});
    }
  };
  
  // push astar nodes poses
  while (node != nullptr) {
    pose.pose = local2global(costmap_, node2pose(*node));
    waypoints.push_back({pose, node->is_back});
    interpolate(*node);
    // To the next node
    node = node->parent;
  }

  if (waypoints.size() > 1) waypoints.back().is_back = waypoints.rbegin()[1].is_back;

  if (search_method_ != SearchMethod::Backward) {
    // Reverse the vector to be start to goal order
    std::reverse(waypoints.begin(), waypoints.end());
  }

  waypoints_.header = header;
  waypoints_.waypoints.clear();
  auto it = waypoints.begin();
  for (; it < waypoints.end() - 1; ++it) {
    auto next_it = it + 1;
    waypoints_.waypoints.push_back(*it);
    if (it->is_back == next_it->is_back) continue;
    if (search_method_ == SearchMethod::Backward) {
      waypoints_.waypoints.push_back({next_it->pose, it->is_back});
    } else {
      waypoints_.waypoints.push_back({it->pose, next_it->is_back});
    }
  }
}

bool AstarSearch::isGoal(const AstarNode & node) const
{
  const double lateral_goal_range = planner_common_param_.lateral_goal_range / 2.0;
  const double longitudinal_goal_range = planner_common_param_.longitudinal_goal_range / 2.0;
  const double goal_angle =
    autoware::universe_utils::deg2rad(planner_common_param_.angle_goal_range / 2.0);

  const auto relative_pose = calcRelativePose(goal_pose_, node2pose(node));

  // Check conditions
  if (astar_param_.only_behind_solutions && relative_pose.position.x > 0) {
    return false;
  }

  if (
    std::fabs(relative_pose.position.x) > longitudinal_goal_range ||
    std::fabs(relative_pose.position.y) > lateral_goal_range) {
    return false;
  }

  const auto angle_diff =
    autoware::universe_utils::normalizeRadian(tf2::getYaw(relative_pose.orientation));
  if (std::abs(angle_diff) > goal_angle) {
    return false;
  }

  return true;
}

Pose AstarSearch::node2pose(const AstarNode & node) const
{
  Pose pose_local;

  pose_local.position.x = node.x;
  pose_local.position.y = node.y;
  pose_local.position.z = goal_pose_.position.z;
  pose_local.orientation = autoware::universe_utils::createQuaternionFromYaw(node.theta);

  return pose_local;
}

}  // namespace autoware::freespace_planning_algorithms<|MERGE_RESOLUTION|>--- conflicted
+++ resolved
@@ -90,11 +90,8 @@
 bool AstarSearch::makePlan(const Pose & start_pose, const Pose & goal_pose)
 {
   resetData();
-<<<<<<< HEAD
   search_method_ =
     astar_param_.search_method == "backward" ? SearchMethod::Backward : SearchMethod::Forward;
-=======
->>>>>>> 205ea3f4
 
   if (search_method_ == SearchMethod::Backward) {
     start_pose_ = global2local(costmap_, goal_pose);
@@ -104,11 +101,8 @@
     goal_pose_ = global2local(costmap_, goal_pose);
   }
 
-<<<<<<< HEAD
-=======
   setCollisionFreeDistanceMap();
 
->>>>>>> 205ea3f4
   if (!setStartNode()) {
     throw std::logic_error("Invalid start pose");
     return false;
@@ -136,6 +130,10 @@
 
   resetData();
   search_method_ = SearchMethod::Backward;
+
+  goal_pose_ = global2local(costmap_, start_pose);
+
+  setCollisionFreeDistanceMap();
 
   if (std::none_of(
         goal_candidates.begin(), goal_candidates.end(),
@@ -147,7 +145,6 @@
     return false;
   }
 
-  goal_pose_ = global2local(costmap_, start_pose);
   if (!setGoalNode()) {
     throw std::logic_error("Invalid goal pose");
     return false;
