// Copyright 2015-2019 Autoware Foundation. All rights reserved.
//
// Licensed under the Apache License, Version 2.0 (the "License");
// you may not use this file except in compliance with the License.
// You may obtain a copy of the License at
//
//     http://www.apache.org/licenses/LICENSE-2.0
//
// Unless required by applicable law or agreed to in writing, software
// distributed under the License is distributed on an "AS IS" BASIS,
// WITHOUT WARRANTIES OR CONDITIONS OF ANY KIND, either express or implied.
// See the License for the specific language governing permissions and
// limitations under the License.

#include "autoware/freespace_planning_algorithms/astar_search.hpp"

#include "autoware/freespace_planning_algorithms/kinematic_bicycle_model.hpp"

#include <autoware/universe_utils/geometry/geometry.hpp>
#include <autoware/universe_utils/math/unit_conversion.hpp>

#include <tf2/utils.h>

#ifdef ROS_DISTRO_GALACTIC
#include <tf2_geometry_msgs/tf2_geometry_msgs.h>
#else
#include <tf2_geometry_msgs/tf2_geometry_msgs.hpp>
#endif

#include <vector>

namespace autoware::freespace_planning_algorithms
{
using autoware::universe_utils::calcDistance2d;

double calcReedsSheppDistance(const Pose & p1, const Pose & p2, double radius)
{
  const auto rs_space = ReedsSheppStateSpace(radius);
  const ReedsSheppStateSpace::StateXYT pose0{
    p1.position.x, p1.position.y, tf2::getYaw(p1.orientation)};
  const ReedsSheppStateSpace::StateXYT pose1{
    p2.position.x, p2.position.y, tf2::getYaw(p2.orientation)};
  return rs_space.distance(pose0, pose1);
}

void setYaw(geometry_msgs::msg::Quaternion * orientation, const double yaw)
{
  *orientation = autoware::universe_utils::createQuaternionFromYaw(yaw);
}

Pose calcRelativePose(const Pose & base_pose, const Pose & pose)
{
  tf2::Transform tf_transform;
  tf2::convert(base_pose, tf_transform);

  geometry_msgs::msg::TransformStamped transform;
  transform.transform = tf2::toMsg(tf_transform.inverse());

  geometry_msgs::msg::PoseStamped transformed;
  geometry_msgs::msg::PoseStamped pose_orig;
  pose_orig.pose = pose;
  tf2::doTransform(pose_orig, transformed, transform);

  return transformed.pose;
}

AstarSearch::AstarSearch(
  const PlannerCommonParam & planner_common_param, const VehicleShape & collision_vehicle_shape,
  const AstarParam & astar_param)
: AbstractPlanningAlgorithm(planner_common_param, collision_vehicle_shape),
  astar_param_(astar_param),
  goal_node_(nullptr),
  use_reeds_shepp_(true)
{
  steering_resolution_ =
    collision_vehicle_shape_.max_steering / planner_common_param_.turning_steps;
  heading_resolution_ = 2.0 * M_PI / planner_common_param_.theta_size;

  double avg_steering =
    steering_resolution_ + (collision_vehicle_shape_.max_steering - steering_resolution_) / 2.0;
  avg_turning_radius_ =
    kinematic_bicycle_model::getTurningRadius(collision_vehicle_shape_.base_length, avg_steering);

  min_expansion_dist_ = std::max(astar_param_.expansion_distance, 1.5 * costmap_.info.resolution);
  max_expansion_dist_ = std::max(
    collision_vehicle_shape_.base_length * base_length_max_expansion_factor_, min_expansion_dist_);
}

bool AstarSearch::makePlan(const Pose & start_pose, const Pose & goal_pose)
{
  start_pose_ = global2local(costmap_, start_pose);
  goal_pose_ = global2local(costmap_, goal_pose);

  resetData();

  if (!setStartNode()) {
    throw std::logic_error("Invalid start pose");
    return false;
  }

  if (!setGoalNode()) {
    throw std::logic_error("Invalid goal pose");
    return false;
  }

  setCollisionFreeDistanceMap();

  if (!search()) {
    throw std::logic_error("HA* failed to find path to goal");
    return false;
  }
  return true;
}

void AstarSearch::resetData()
{
  // clearing openlist is necessary because otherwise remaining elements of openlist
  // point to deleted node.
  openlist_ = std::priority_queue<AstarNode *, std::vector<AstarNode *>, NodeComparison>();
  graph_.clear();
  int nb_of_grid_nodes = costmap_.info.width * costmap_.info.height;
  int total_astar_node_count = nb_of_grid_nodes * planner_common_param_.theta_size;
  graph_.resize(total_astar_node_count);
  col_free_distance_map_.clear();
  col_free_distance_map_.resize(nb_of_grid_nodes, std::numeric_limits<double>::max());
}

void AstarSearch::setCollisionFreeDistanceMap()
{
  using Entry = std::pair<IndexXY, double>;
  struct CompareEntry
  {
    bool operator()(const Entry & a, const Entry & b) { return a.second > b.second; }
  };
  std::priority_queue<Entry, std::vector<Entry>, CompareEntry> heap;
  std::vector<bool> closed(col_free_distance_map_.size(), false);
  auto goal_index = pose2index(costmap_, goal_pose_, planner_common_param_.theta_size);
  col_free_distance_map_[indexToId(goal_index)] = 0.0;
  heap.push({IndexXY{goal_index.x, goal_index.y}, 0.0});

  Entry current;
  std::array<int, 3> offsets = {1, 0, -1};
  while (!heap.empty()) {
    current = heap.top();
    heap.pop();
    int id = indexToId(current.first);
    if (closed[id]) continue;
    closed[id] = true;

    const auto & index = current.first;
    for (const auto & offset_x : offsets) {
      int x = index.x + offset_x;
      for (const auto & offset_y : offsets) {
        int y = index.y + offset_y;
        IndexXY n_index{x, y};
        double offset = std::abs(offset_x) + std::abs(offset_y);
        if (isOutOfRange(n_index) || isObs(n_index) || offset < 1) continue;
        int n_id = indexToId(n_index);
        double dist = current.second + (sqrt(offset) * costmap_.info.resolution);
        if (closed[n_id] || col_free_distance_map_[n_id] < dist) continue;
        col_free_distance_map_[n_id] = dist;
        heap.push({n_index, dist});
      }
    }
  }
}

bool AstarSearch::setStartNode()
{
  const auto index = pose2index(costmap_, start_pose_, planner_common_param_.theta_size);

  if (detectCollision(index)) {
    return false;
  }

  // Set start node
  AstarNode * start_node = &graph_[getKey(index)];
  start_node->x = start_pose_.position.x;
  start_node->y = start_pose_.position.y;
  start_node->theta = 2.0 * M_PI / planner_common_param_.theta_size * index.theta;
  start_node->gc = 0;
<<<<<<< HEAD
  start_node->fc = estimateCost(start_pose_);
  start_node->dist_to_goal = calcDistance2d(start_pose_, goal_pose_);
  start_node->dist_to_obs = getObstacleEDT(index);
=======
  start_node->fc = estimateCost(start_pose_, index);
>>>>>>> f1baaaaf
  start_node->steering_index = 0;
  start_node->is_back = false;
  start_node->status = NodeStatus::Open;
  start_node->parent = nullptr;

  // Push start node to openlist
  openlist_.push(start_node);

  return true;
}

bool AstarSearch::setGoalNode()
{
  const auto index = pose2index(costmap_, goal_pose_, planner_common_param_.theta_size);

  if (detectCollision(index)) {
    return false;
  }

  return true;
}

double AstarSearch::estimateCost(const Pose & pose, const IndexXYT & index) const
{
  double total_cost = col_free_distance_map_[indexToId(index)];
  // Temporarily, until reeds_shepp gets stable.
  if (use_reeds_shepp_) {
<<<<<<< HEAD
    total_cost += calcReedsSheppDistance(pose, goal_pose_, avg_turning_radius_) *
                  astar_param_.distance_heuristic_weight;
  } else {
    total_cost += calcDistance2d(pose, goal_pose_) * astar_param_.distance_heuristic_weight;
=======
    total_cost =
      std::max(total_cost, calcReedsSheppDistance(pose, goal_pose_, avg_turning_radius_));
>>>>>>> f1baaaaf
  }
  return astar_param_.distance_heuristic_weight * total_cost;
}

bool AstarSearch::search()
{
  const rclcpp::Time begin = rclcpp::Clock(RCL_ROS_TIME).now();

  // Start A* search
  while (!openlist_.empty()) {
    // Check time and terminate if the search reaches the time limit
    const rclcpp::Time now = rclcpp::Clock(RCL_ROS_TIME).now();
    const double msec = (now - begin).seconds() * 1000.0;
    if (msec > planner_common_param_.time_limit) {
      return false;
    }

    // Expand minimum cost node
    AstarNode * current_node = openlist_.top();
    openlist_.pop();
    if (current_node->status == NodeStatus::Closed) continue;
    current_node->status = NodeStatus::Closed;

    if (isGoal(*current_node)) {
      goal_node_ = current_node;
      setPath(*current_node);
      return true;
    }

    expandNodes(*current_node);
    if (astar_param_.use_back) expandNodes(*current_node, true);
  }

  // Failed to find path
  return false;
}

void AstarSearch::expandNodes(AstarNode & current_node, const bool is_back)
{
  const auto current_pose = node2pose(current_node);
  double distance = getExpansionDistance(current_node) * (is_back ? -1.0 : 1.0);
  int steering_index = -1 * planner_common_param_.turning_steps;
  for (; steering_index <= planner_common_param_.turning_steps; ++steering_index) {
    // skip expansion back to parent
    // skip expansion resulting in frequent direction change
    if (is_back != current_node.is_back) {
      if (
        steering_index == current_node.steering_index ||
        current_node.dir_distance < min_dir_change_dist_)
        continue;
    }

    const double steering = static_cast<double>(steering_index) * steering_resolution_;
    const auto next_pose = kinematic_bicycle_model::getPose(
      current_pose, collision_vehicle_shape_.base_length, steering, distance);
    const auto next_index = pose2index(costmap_, next_pose, planner_common_param_.theta_size);

    if (isOutOfRange(next_index)) continue;
    if (isObs(next_index)) continue;

    AstarNode * next_node = &graph_[getKey(next_index)];
    if (next_node->status == NodeStatus::Closed) continue;
    if (detectCollision(next_index)) continue;

    double distance_to_obs = getObstacleEDT(next_index);
    const bool is_direction_switch =
      (current_node.parent != nullptr) && (is_back != current_node.is_back);
    double weights_sum = 1.0;
    weights_sum += is_direction_switch ? planner_common_param_.direction_change_weight : 0.0;
    weights_sum += getSteeringCost(steering_index);
    weights_sum += getSteeringChangeCost(steering_index, current_node.steering_index);
    weights_sum += astar_param_.obstacle_distance_weight / (1.0 + distance_to_obs);

    weights_sum *= is_back ? planner_common_param_.reverse_weight : 1.0;

<<<<<<< HEAD
    double move_cost = current_node.gc + weights_sum * std::abs(distance);
    double total_cost = move_cost + estimateCost(next_pose);
=======
    double move_cost = current_node.gc + weights_sum * transition.distance;
    double total_cost = move_cost + estimateCost(next_pose, next_index);
>>>>>>> f1baaaaf
    // Compare cost
    if (next_node->status == NodeStatus::None || next_node->fc > total_cost) {
      next_node->status = NodeStatus::Open;
      next_node->set(next_pose, move_cost, total_cost, steering_index, is_back);
      next_node->dir_distance =
        std::abs(distance) + (is_direction_switch ? 0.0 : current_node.dir_distance);
      next_node->dist_to_goal = calcDistance2d(next_pose, goal_pose_);
      next_node->dist_to_obs = distance_to_obs;
      next_node->parent = &current_node;
      openlist_.push(next_node);
      continue;
    }
  }
}

double AstarSearch::getExpansionDistance(const AstarNode & current_node) const
{
  if (!astar_param_.adapt_expansion_distance) return min_expansion_dist_;
  double exp_dist = std::min(
    current_node.dist_to_goal * dist_to_goal_expansion_factor_,
    current_node.dist_to_obs * dist_to_obs_expansion_factor_);
  return std::clamp(exp_dist, min_expansion_dist_, max_expansion_dist_);
}

double AstarSearch::getSteeringCost(const int steering_index) const
{
  return planner_common_param_.curve_weight *
         (abs(steering_index) / planner_common_param_.turning_steps);
}

double AstarSearch::getSteeringChangeCost(
  const int steering_index, const int prev_steering_index) const
{
  double steering_index_diff = abs(steering_index - prev_steering_index);
  return astar_param_.steering_change_weight * steering_index_diff /
         (2.0 * planner_common_param_.turning_steps);
}

void AstarSearch::setPath(const AstarNode & goal_node)
{
  std_msgs::msg::Header header;
  header.stamp = rclcpp::Clock(RCL_ROS_TIME).now();
  header.frame_id = costmap_.header.frame_id;

  waypoints_.header = header;
  waypoints_.waypoints.clear();

  // From the goal node to the start node
  const AstarNode * node = &goal_node;

  geometry_msgs::msg::PoseStamped pose;
  pose.header = header;

  const auto interpolate = [this, &pose](const AstarNode & node) {
    if (node.parent == nullptr || !astar_param_.adapt_expansion_distance) return;
    const auto parent_pose = node2pose(*node.parent);
    const double distance_2d = calcDistance2d(node2pose(node), parent_pose);
    int n = static_cast<int>(distance_2d / min_expansion_dist_);
    for (int i = 1; i < n; ++i) {
      double dist = ((distance_2d * i) / n) * (node.is_back ? -1.0 : 1.0);
      double steering = node.steering_index * steering_resolution_;
      auto local_pose = kinematic_bicycle_model::getPose(
        parent_pose, collision_vehicle_shape_.base_length, steering, dist);
      pose.pose = local2global(costmap_, local_pose);
      waypoints_.waypoints.push_back({pose, node.is_back});
    }
  };

  // push astar nodes poses
  while (node != nullptr) {
    pose.pose = local2global(costmap_, node2pose(*node));
    waypoints_.waypoints.push_back({pose, node->is_back});
    interpolate(*node);
    // To the next node
    node = node->parent;
  }

  // Reverse the vector to be start to goal order
  std::reverse(waypoints_.waypoints.begin(), waypoints_.waypoints.end());

  // Update first point direction
  if (waypoints_.waypoints.size() > 1) {
    waypoints_.waypoints.at(0).is_back = waypoints_.waypoints.at(1).is_back;
  }
}

bool AstarSearch::isGoal(const AstarNode & node) const
{
  const double lateral_goal_range = planner_common_param_.lateral_goal_range / 2.0;
  const double longitudinal_goal_range = planner_common_param_.longitudinal_goal_range / 2.0;
  const double goal_angle =
    autoware::universe_utils::deg2rad(planner_common_param_.angle_goal_range / 2.0);

  const auto relative_pose = calcRelativePose(goal_pose_, node2pose(node));

  // Check conditions
  if (astar_param_.only_behind_solutions && relative_pose.position.x > 0) {
    return false;
  }

  if (
    std::fabs(relative_pose.position.x) > longitudinal_goal_range ||
    std::fabs(relative_pose.position.y) > lateral_goal_range) {
    return false;
  }

  const auto angle_diff =
    autoware::universe_utils::normalizeRadian(tf2::getYaw(relative_pose.orientation));
  if (std::abs(angle_diff) > goal_angle) {
    return false;
  }

  return true;
}

Pose AstarSearch::node2pose(const AstarNode & node) const
{
  Pose pose_local;

  pose_local.position.x = node.x;
  pose_local.position.y = node.y;
  pose_local.position.z = goal_pose_.position.z;
  pose_local.orientation = autoware::universe_utils::createQuaternionFromYaw(node.theta);

  return pose_local;
}

}  // namespace autoware::freespace_planning_algorithms<|MERGE_RESOLUTION|>--- conflicted
+++ resolved
@@ -179,13 +179,9 @@
   start_node->y = start_pose_.position.y;
   start_node->theta = 2.0 * M_PI / planner_common_param_.theta_size * index.theta;
   start_node->gc = 0;
-<<<<<<< HEAD
-  start_node->fc = estimateCost(start_pose_);
+  start_node->fc = estimateCost(start_pose_, index);
   start_node->dist_to_goal = calcDistance2d(start_pose_, goal_pose_);
   start_node->dist_to_obs = getObstacleEDT(index);
-=======
-  start_node->fc = estimateCost(start_pose_, index);
->>>>>>> f1baaaaf
   start_node->steering_index = 0;
   start_node->is_back = false;
   start_node->status = NodeStatus::Open;
@@ -213,15 +209,8 @@
   double total_cost = col_free_distance_map_[indexToId(index)];
   // Temporarily, until reeds_shepp gets stable.
   if (use_reeds_shepp_) {
-<<<<<<< HEAD
-    total_cost += calcReedsSheppDistance(pose, goal_pose_, avg_turning_radius_) *
-                  astar_param_.distance_heuristic_weight;
-  } else {
-    total_cost += calcDistance2d(pose, goal_pose_) * astar_param_.distance_heuristic_weight;
-=======
     total_cost =
       std::max(total_cost, calcReedsSheppDistance(pose, goal_pose_, avg_turning_radius_));
->>>>>>> f1baaaaf
   }
   return astar_param_.distance_heuristic_weight * total_cost;
 }
@@ -297,13 +286,8 @@
 
     weights_sum *= is_back ? planner_common_param_.reverse_weight : 1.0;
 
-<<<<<<< HEAD
     double move_cost = current_node.gc + weights_sum * std::abs(distance);
-    double total_cost = move_cost + estimateCost(next_pose);
-=======
-    double move_cost = current_node.gc + weights_sum * transition.distance;
     double total_cost = move_cost + estimateCost(next_pose, next_index);
->>>>>>> f1baaaaf
     // Compare cost
     if (next_node->status == NodeStatus::None || next_node->fc > total_cost) {
       next_node->status = NodeStatus::Open;
