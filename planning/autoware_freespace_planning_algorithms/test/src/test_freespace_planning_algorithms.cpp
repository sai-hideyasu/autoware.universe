--- conflicted
+++ resolved
@@ -217,17 +217,16 @@
   const double expansion_distance = 0.4;
   const double distance_heuristic_weight = 1.0;
   const double steering_change_weight = 1.0;
-<<<<<<< HEAD
-  const auto astar_param =
-    fpa::AstarParam{search_method,      only_behind_solutions,     use_back,
-                    expansion_distance, distance_heuristic_weight, steering_change_weight};
-=======
   const double obstacle_distance_weight = 1.0;
-  const auto astar_param = fpa::AstarParam{only_behind_solutions,     use_back,
-                                           adapt_expansion_distance,  expansion_distance,
-                                           distance_heuristic_weight, steering_change_weight,
-                                           obstacle_distance_weight};
->>>>>>> 48d8b64d
+  const auto astar_param = fpa::AstarParam{
+    search_method,
+    only_behind_solutions,
+    use_back,
+    adapt_expansion_distance,
+    expansion_distance,
+    distance_heuristic_weight,
+    steering_change_weight,
+    obstacle_distance_weight};
 
   auto algo = std::make_unique<fpa::AstarSearch>(planner_common_param, vehicle_shape, astar_param);
   return algo;
