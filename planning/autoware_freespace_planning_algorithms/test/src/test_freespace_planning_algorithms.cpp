// Copyright 2021 Tier IV, Inc. All rights reserved.
//
// Licensed under the Apache License, Version 2.0 (the "License");
// you may not use this file except in compliance with the License.
// You may obtain a copy of the License at
//
//     http://www.apache.org/licenses/LICENSE-2.0
//
// Unless required by applicable law or agreed to in writing, software
// distributed under the License is distributed on an "AS IS" BASIS,
// WITHOUT WARRANTIES OR CONDITIONS OF ANY KIND, either express or implied.
// See the License for the specific language governing permissions and
// limitations under the License.

#include "autoware/freespace_planning_algorithms/abstract_algorithm.hpp"
#include "autoware/freespace_planning_algorithms/astar_search.hpp"
#include "autoware/freespace_planning_algorithms/rrtstar.hpp"

#include <rclcpp/rclcpp.hpp>
#include <rcpputils/filesystem_helper.hpp>
#include <rosbag2_cpp/writer.hpp>

#include <std_msgs/msg/float64.hpp>

#include <gtest/gtest.h>
#include <rcutils/time.h>
#include <tf2/utils.h>

#include <algorithm>
#include <array>
#include <fstream>
#include <string>
#include <unordered_map>
#include <vector>

namespace fpa = autoware::freespace_planning_algorithms;

const double length_lexus = 5.5;
const double width_lexus = 2.75;
const double base_length_lexus = 3.0;
const double max_steering_lexus = 0.7;
const fpa::VehicleShape vehicle_shape =
  fpa::VehicleShape(length_lexus, width_lexus, base_length_lexus, max_steering_lexus, 1.5);
const double pi = 3.1415926;
const std::array<double, 3> start_pose{5.5, 4., pi * 0.5};
const std::array<double, 3> goal_pose1{8.0, 26.3, pi * 1.5};   // easiest
const std::array<double, 3> goal_pose2{15.0, 11.6, pi * 0.5};  // second easiest
const std::array<double, 3> goal_pose3{18.4, 26.3, pi * 1.5};  // third easiest
const std::array<double, 3> goal_pose4{25.0, 26.3, pi * 1.5};  // most difficult
const std::array<std::array<double, 3>, 4> goal_poses{
  goal_pose1, goal_pose2, goal_pose3, goal_pose4};

geometry_msgs::msg::Pose create_pose_msg(std::array<double, 3> pose3d)
{
  geometry_msgs::msg::Pose pose{};
  tf2::Quaternion quat{};
  quat.setRPY(0, 0, pose3d[2]);
  tf2::convert(quat, pose.orientation);
  pose.position.x = pose3d[0];
  pose.position.y = pose3d[1];
  pose.position.z = 0.0;
  return pose;
}

std_msgs::msg::Float64 create_float_msg(double val)
{
  std_msgs::msg::Float64 msg;
  msg.data = val;
  return msg;
}

nav_msgs::msg::OccupancyGrid construct_cost_map(
  size_t width, size_t height, double resolution, size_t n_padding)
{
  nav_msgs::msg::OccupancyGrid costmap_msg{};

  // create info
  costmap_msg.info.width = width;
  costmap_msg.info.height = height;
  costmap_msg.info.resolution = resolution;

  // create data
  const size_t n_elem = width * height;
  for (size_t i = 0; i < n_elem; ++i) {
    costmap_msg.data.push_back(0.0);
  }

  for (size_t i = 0; i < n_padding; ++i) {
    // fill left
    for (size_t j = width * i; j <= width * (i + 1); ++j) {
      costmap_msg.data[j] = 100.0;
    }
    // fill right
    for (size_t j = width * (height - n_padding + i); j <= width * (height - n_padding + i + 1);
         ++j) {
      costmap_msg.data[j] = 100.0;
    }
  }

  for (size_t i = 0; i < height; ++i) {
    // fill bottom
    for (size_t j = i * width; j <= i * width + n_padding; ++j) {
      costmap_msg.data[j] = 100.0;
    }
    for (size_t j = (i + 1) * width - n_padding; j <= (i + 1) * width; ++j) {
      costmap_msg.data[j] = 100.0;
    }
  }

  for (size_t i = 0; i < height; ++i) {
    for (size_t j = 0; j < width; ++j) {
      const double x = j * resolution;
      const double y = i * resolution;
      // wall
      if (8.0 < x && x < 28.0 && 9.0 < y && y < 9.5) {
        costmap_msg.data[i * width + j] = 100.0;
      }

      // car1
      if (10.0 < x && x < 10.0 + width_lexus && 22.0 < y && y < 22.0 + length_lexus) {
        costmap_msg.data[i * width + j] = 100.0;
      }

      // car2
      if (13.5 < x && x < 13.5 + width_lexus && 22.0 < y && y < 22.0 + length_lexus) {
        costmap_msg.data[i * width + j] = 100.0;
      }

      // car3
      if (20.0 < x && x < 20.0 + width_lexus && 22.0 < y && y < 22.0 + length_lexus) {
        costmap_msg.data[i * width + j] = 100.0;
      }

      // car4
      if (10.0 < x && x < 10.0 + width_lexus && 10.0 < y && y < 10.0 + length_lexus) {
        costmap_msg.data[i * width + j] = 100.0;
      }
    }
  }
  return costmap_msg;

  return costmap_msg;
}

template <typename MessageT>
void add_message_to_rosbag(
  rosbag2_cpp::Writer & writer, const MessageT & message, const std::string & name,
  const std::string & type)
{
  rclcpp::SerializedMessage serialized_msg;
  rclcpp::Serialization<MessageT> serialization;
  serialization.serialize_message(&message, &serialized_msg);

  rosbag2_storage::TopicMetadata tm;
  tm.name = name;
  tm.type = type;
  tm.serialization_format = "cdr";
  writer.create_topic(tm);

  auto bag_message = std::make_shared<rosbag2_storage::SerializedBagMessage>();
  auto ret = rcutils_system_time_now(&bag_message->time_stamp);
  if (ret != RCL_RET_OK) {
    RCLCPP_ERROR(rclcpp::get_logger("saveToBag"), "couldn't assign time rosbag message");
  }

  bag_message->topic_name = tm.name;
  bag_message->serialized_data = std::shared_ptr<rcutils_uint8_array_t>(
    &serialized_msg.get_rcl_serialized_message(), [](rcutils_uint8_array_t * /* data */) {});
  writer.write(bag_message);
}

fpa::PlannerCommonParam get_default_planner_params()
{
  // set problem configuration
  const double time_limit = 10 * 1000.0;
  const double max_turning_ratio = 0.5;
  const int turning_steps = 1;

  const int theta_size = 144;

  const double curve_weight = 0.5;
  const double reverse_weight = 1.0;
  const double direction_change_weight = 1.5;

  const double lateral_goal_range = 0.5;
  const double longitudinal_goal_range = 2.0;
  const double angle_goal_range = 6.0;
  const int obstacle_threshold = 100;

  return fpa::PlannerCommonParam{
    time_limit,
    theta_size,
    curve_weight,
    reverse_weight,
    direction_change_weight,
    lateral_goal_range,
    longitudinal_goal_range,
    angle_goal_range,
    max_turning_ratio,
    turning_steps,
    obstacle_threshold};
}

std::unique_ptr<fpa::AbstractPlanningAlgorithm> configure_astar(bool use_multi)
{
  auto planner_common_param = get_default_planner_params();
  if (use_multi) {
    planner_common_param.turning_steps = 3;
  }

  // configure astar param
  const std::string search_method = "forward";
  const bool only_behind_solutions = false;
  const bool use_back = true;
  const bool adapt_expansion_distance = true;
  const double expansion_distance = 0.4;
  const double near_goal_distance = 4.0;
  const double distance_heuristic_weight = 2.0;
  const double smoothness_weight = 0.5;
  const double obstacle_distance_weight = 1.7;
  const double goal_lat_distance_weight = 1.0;
  const auto astar_param = fpa::AstarParam{
<<<<<<< HEAD
    search_method,      only_behind_solutions,     use_back,          adapt_expansion_distance,
    expansion_distance, distance_heuristic_weight, smoothness_weight, obstacle_distance_weight};
=======
    search_method,
    only_behind_solutions,
    use_back,
    adapt_expansion_distance,
    expansion_distance,
    near_goal_distance,
    distance_heuristic_weight,
    smoothness_weight,
    obstacle_distance_weight,
    goal_lat_distance_weight};
>>>>>>> 5fdaea06

  auto algo = std::make_unique<fpa::AstarSearch>(planner_common_param, vehicle_shape, astar_param);
  return algo;
}

std::unique_ptr<fpa::AbstractPlanningAlgorithm> configure_rrtstar(bool informed, bool update)
{
  auto planner_common_param = get_default_planner_params();

  // configure rrtstar param
  const double mu = 12.0;
  const double margin = 0.2;
  const double max_planning_time = 200;
  const auto rrtstar_param = fpa::RRTStarParam{update, informed, max_planning_time, mu, margin};
  auto algo = std::make_unique<fpa::RRTStar>(planner_common_param, vehicle_shape, rrtstar_param);
  return algo;
}

enum AlgorithmType {
  ASTAR_SINGLE,
  ASTAR_MULTI,
  RRTSTAR_FASTEST,
  RRTSTAR_UPDATE,
  RRTSTAR_INFORMED_UPDATE,
};
// cspell: ignore fpalgos
std::unordered_map<AlgorithmType, std::string> rosbag_dir_prefix_table(
  {{ASTAR_SINGLE, "fpalgos-astar_single"},
   {ASTAR_MULTI, "fpalgos-astar_multi"},
   {RRTSTAR_FASTEST, "fpalgos-rrtstar_fastest"},
   {RRTSTAR_UPDATE, "fpalgos-rrtstar_update"},
   {RRTSTAR_INFORMED_UPDATE, "fpalgos-rrtstar_informed_update"}});

bool test_algorithm(enum AlgorithmType algo_type, bool dump_rosbag = false)
{
  std::unique_ptr<fpa::AbstractPlanningAlgorithm> algo;
  if (algo_type == AlgorithmType::ASTAR_SINGLE) {
    algo = configure_astar(true);
  } else if (algo_type == AlgorithmType::ASTAR_MULTI) {
    algo = configure_astar(false);
  } else if (algo_type == AlgorithmType::RRTSTAR_FASTEST) {
    algo = configure_rrtstar(false, false);
  } else if (algo_type == AlgorithmType::RRTSTAR_UPDATE) {
    algo = configure_rrtstar(false, true);
  } else if (algo_type == AlgorithmType::RRTSTAR_INFORMED_UPDATE) {
    algo = configure_rrtstar(true, true);
  } else {
    throw std::runtime_error("invalid algorithm time");
  }

  // All algorithms have the same interface.
  const auto costmap_msg = construct_cost_map(150, 150, 0.2, 10);
  bool success_all = true;  // if any local test below fails, overwrite this function

  rclcpp::Clock clock{RCL_SYSTEM_TIME};
  for (size_t i = 0; i < goal_poses.size(); ++i) {
    const auto goal_pose = goal_poses.at(i);

    algo->setMap(costmap_msg);
    double msec;
    double cost;

    if (algo_type == RRTSTAR_FASTEST || algo_type == RRTSTAR_UPDATE) {
      std::cout << "measuring average performance ..." << std::endl;
      const size_t N_mc = (algo_type == RRTSTAR_UPDATE ? 5 : 100);
      double time_sum = 0.0;
      double cost_sum = 0.0;
      for (size_t j = 0; j < N_mc; j++) {
        const rclcpp::Time begin = clock.now();
        if (!algo->makePlan(create_pose_msg(start_pose), create_pose_msg(goal_pose))) {
          success_all = false;
          std::cout << "plan fail" << std::endl;
          continue;
        }
        const rclcpp::Time now = clock.now();
        time_sum += (now - begin).seconds() * 1000.0;
        cost_sum += algo->getWaypoints().compute_length();
      }
      msec = time_sum / N_mc;  // average performance
      cost = cost_sum / N_mc;

    } else {
      const rclcpp::Time begin = clock.now();
      if (!algo->makePlan(create_pose_msg(start_pose), create_pose_msg(goal_pose))) {
        success_all = false;
        std::cout << "plan fail" << std::endl;
        continue;
      }
      const rclcpp::Time now = clock.now();
      msec = (now - begin).seconds() * 1000.0;
      cost = algo->getWaypoints().compute_length();
    }

    std::cout << "plan success : " << msec << "[msec]"
              << ", solution cost : " << cost << std::endl;
    const auto result = algo->getWaypoints();
    geometry_msgs::msg::PoseArray trajectory;
    for (const auto & pose : result.waypoints) {
      trajectory.poses.push_back(pose.pose.pose);
    }
    if (algo->hasObstacleOnTrajectory(trajectory)) {
      std::cout << "not feasible trajectory" << std::endl;
      success_all = false;
    }

    if (dump_rosbag) {
      // dump rosbag for visualization using python script
      const std::string dir_name =
        "/tmp/" + rosbag_dir_prefix_table[algo_type] + "-case" + std::to_string(i);

      rcpputils::fs::remove_all(dir_name);

      rosbag2_storage::StorageOptions storage_options;
      storage_options.uri = dir_name;
      storage_options.storage_id = "sqlite3";

      rosbag2_cpp::ConverterOptions converter_options;
      converter_options.input_serialization_format = "cdr";
      converter_options.output_serialization_format = "cdr";

      rosbag2_cpp::Writer writer(std::make_unique<rosbag2_cpp::writers::SequentialWriter>());
      writer.open(storage_options, converter_options);

      add_message_to_rosbag(
        writer, create_float_msg(vehicle_shape.length), "vehicle_length", "std_msgs/msg/Float64");
      add_message_to_rosbag(
        writer, create_float_msg(vehicle_shape.width), "vehicle_width", "std_msgs/msg/Float64");
      add_message_to_rosbag(
        writer, create_float_msg(vehicle_shape.base2back), "vehicle_base2back",
        "std_msgs/msg/Float64");

      add_message_to_rosbag(writer, costmap_msg, "costmap", "nav_msgs/msg/OccupancyGrid");
      add_message_to_rosbag(writer, create_pose_msg(start_pose), "start", "geometry_msgs/msg/Pose");
      add_message_to_rosbag(writer, create_pose_msg(goal_pose), "goal", "geometry_msgs/msg/Pose");
      add_message_to_rosbag(writer, trajectory, "trajectory", "geometry_msgs/msg/PoseArray");
      add_message_to_rosbag(writer, create_float_msg(msec), "elapsed_time", "std_msgs/msg/Float64");
    }
  }
  return success_all;
}

TEST(AstarSearchTestSuite, SingleCurvature)
{
  EXPECT_TRUE(test_algorithm(AlgorithmType::ASTAR_SINGLE));
}

TEST(AstarSearchTestSuite, MultiCurvature)
{
  EXPECT_TRUE(test_algorithm(AlgorithmType::ASTAR_MULTI));
}

TEST(RRTStarTestSuite, Fastest)
{
  EXPECT_TRUE(test_algorithm(AlgorithmType::RRTSTAR_FASTEST));
}

TEST(RRTStarTestSuite, Update)
{
  EXPECT_TRUE(test_algorithm(AlgorithmType::RRTSTAR_UPDATE));
}

TEST(RRTStarTestSuite, InformedUpdate)
{
  EXPECT_TRUE(test_algorithm(AlgorithmType::RRTSTAR_INFORMED_UPDATE));
}

int main(int argc, char ** argv)
{
  testing::InitGoogleTest(&argc, argv);
  return RUN_ALL_TESTS();
}<|MERGE_RESOLUTION|>--- conflicted
+++ resolved
@@ -220,10 +220,6 @@
   const double obstacle_distance_weight = 1.7;
   const double goal_lat_distance_weight = 1.0;
   const auto astar_param = fpa::AstarParam{
-<<<<<<< HEAD
-    search_method,      only_behind_solutions,     use_back,          adapt_expansion_distance,
-    expansion_distance, distance_heuristic_weight, smoothness_weight, obstacle_distance_weight};
-=======
     search_method,
     only_behind_solutions,
     use_back,
@@ -234,7 +230,6 @@
     smoothness_weight,
     obstacle_distance_weight,
     goal_lat_distance_weight};
->>>>>>> 5fdaea06
 
   auto algo = std::make_unique<fpa::AstarSearch>(planner_common_param, vehicle_shape, astar_param);
   return algo;
