// Copyright 2015-2019 Autoware Foundation. All rights reserved.
//
// Licensed under the Apache License, Version 2.0 (the "License");
// you may not use this file except in compliance with the License.
// You may obtain a copy of the License at
//
//     http://www.apache.org/licenses/LICENSE-2.0
//
// Unless required by applicable law or agreed to in writing, software
// distributed under the License is distributed on an "AS IS" BASIS,
// WITHOUT WARRANTIES OR CONDITIONS OF ANY KIND, either express or implied.
// See the License for the specific language governing permissions and
// limitations under the License.

#ifndef AUTOWARE__FREESPACE_PLANNING_ALGORITHMS__ASTAR_SEARCH_HPP_
#define AUTOWARE__FREESPACE_PLANNING_ALGORITHMS__ASTAR_SEARCH_HPP_

#include "autoware/freespace_planning_algorithms/abstract_algorithm.hpp"
#include "autoware/freespace_planning_algorithms/reeds_shepp.hpp"

#include <rclcpp/rclcpp.hpp>

#include <geometry_msgs/msg/detail/point__struct.hpp>
#include <nav_msgs/msg/path.hpp>
#include <std_msgs/msg/header.hpp>

#include <boost/optional/optional.hpp>

#include <cmath>
#include <functional>
#include <iostream>
#include <queue>
#include <string>
#include <tuple>
#include <unordered_map>
#include <vector>

namespace autoware::freespace_planning_algorithms
{
using geometry_msgs::msg::Pose;

enum class NodeStatus : uint8_t { None, Open, Closed };

struct AstarParam
{
  // base configs
  std::string search_method;
  bool only_behind_solutions;  // solutions should be behind the goal
  bool use_back;               // backward search
  bool adapt_expansion_distance;
  double expansion_distance;
  double near_goal_distance;

  // search configs
  double distance_heuristic_weight;  // obstacle threshold on grid [0,255]
  double smoothness_weight;
  double obstacle_distance_weight;
  double goal_lat_distance_weight;
};

struct AstarNode
{
  NodeStatus status = NodeStatus::None;  // node status
  double x;                              // x
  double y;                              // y
  double theta;                          // theta
  double gc = 0.0;                       // actual motion cost
  double fc = 0.0;                       // total node cost
  double dir_distance = 0.0;             // distance traveled from last direction change
  double dist_to_goal = 0.0;             // euclidean distance to goal pose
  double dist_to_obs = 0.0;              // euclidean distance to nearest obstacle
  int steering_index;                    // steering index
  bool is_back;                          // true if the current direction of the vehicle is back
  AstarNode * parent = nullptr;          // parent node

  inline void set(
    const Pose & pose, const double move_cost, const double total_cost, const double steer_ind,
    const bool backward)
  {
    x = pose.position.x;
    y = pose.position.y;
    theta = tf2::getYaw(pose.orientation);
    gc = move_cost;
    fc = total_cost;
    steering_index = steer_ind;
    is_back = backward;
  }
};

struct NodeComparison
{
  bool operator()(const AstarNode * lhs, const AstarNode * rhs) const { return lhs->fc > rhs->fc; }
};

class AstarSearch : public AbstractPlanningAlgorithm
{
public:
  AstarSearch(
    const PlannerCommonParam & planner_common_param, const VehicleShape & collision_vehicle_shape,
    const AstarParam & astar_param);

  AstarSearch(
    const PlannerCommonParam & planner_common_param, const VehicleShape & collision_vehicle_shape,
    rclcpp::Node & node)
  : AstarSearch(
      planner_common_param, collision_vehicle_shape,
      AstarParam{
        node.declare_parameter<std::string>("astar.search_method"),
        node.declare_parameter<bool>("astar.only_behind_solutions"),
        node.declare_parameter<bool>("astar.use_back"),
        node.declare_parameter<bool>("astar.adapt_expansion_distance"),
        node.declare_parameter<double>("astar.expansion_distance"),
        node.declare_parameter<double>("astar.near_goal_distance"),
        node.declare_parameter<double>("astar.distance_heuristic_weight"),
        node.declare_parameter<double>("astar.smoothness_weight"),
        node.declare_parameter<double>("astar.obstacle_distance_weight"),
        node.declare_parameter<double>("astar.goal_lat_distance_weight")})
  {
  }

  void setMap(const nav_msgs::msg::OccupancyGrid & costmap) override;
  bool makePlan(const Pose & start_pose, const Pose & goal_pose) override;

  bool makePlan(const Pose & start_pose, const std::vector<Pose> & goal_candidates) override;

  const PlannerWaypoints & getWaypoints() const { return waypoints_; }

  inline int getKey(const IndexXYT & index)
  {
    return indexToId(index) * planner_common_param_.theta_size + index.theta;
  }

private:
  void setCollisionFreeDistanceMap();
  bool search();
  void expandNodes(AstarNode & current_node, const bool is_back = false);
  void resetData();
  void setPath(const AstarNode & goal);
  void setStartNode(const double cost_offset = 0.0);
  double estimateCost(const Pose & pose, const IndexXYT & index) const;
  bool isGoal(const AstarNode & node) const;
  void setShiftedGoalPose(const Pose & goal_pose, const double lat_offset) const;
  Pose node2pose(const AstarNode & node) const;

  double getExpansionDistance(const AstarNode & current_node) const;
  double getSteeringCost(const int steering_index) const;
  double getSteeringChangeCost(const int steering_index, const int prev_steering_index) const;
  double getDirectionChangeCost(const double dir_distance) const;
  double getObsDistanceCost(const IndexXYT & index, const EDTData & obs_edt) const;
  double getLatDistanceCost(const Pose & pose) const;

  // Algorithm specific param
  AstarParam astar_param_;

  // hybrid astar variables
  std::vector<AstarNode> graph_;
  std::vector<double> col_free_distance_map_;

  std::priority_queue<AstarNode *, std::vector<AstarNode *>, NodeComparison> openlist_;

  // goal node, which may helpful in testing and debugging
  AstarNode * goal_node_;

  mutable boost::optional<Pose> shifted_goal_pose_;

  // alternate goals for when multiple goal candidates are given
  std::vector<Pose> alternate_goals_;

  // distance metric option (removed when the reeds_shepp gets stable)
  bool use_reeds_shepp_;

  double steering_resolution_;
  double heading_resolution_;
  double avg_turning_radius_;
  double min_expansion_dist_;
  double max_expansion_dist_;
<<<<<<< HEAD
  bool is_backward_search_;
=======
  double near_goal_dist_;
  bool is_backward_search_;
  bool is_multiple_goals_;
>>>>>>> 5fdaea06

  // the following constexpr values were found to be best by trial and error, through multiple
  // tests, and are not expected to be changed regularly, therefore they were not made into ros
  // parameters.

  // expansion distance factors
  static constexpr double base_length_max_expansion_factor_ = 0.5;
  static constexpr double dist_to_goal_expansion_factor_ = 0.15;
  static constexpr double dist_to_obs_expansion_factor_ = 0.5;

  // initial cost offset for multi goal backward search
  static constexpr double multi_goal_backward_cost_offset = 5.0;

  // initial cost offset for multi goal backward search
  static constexpr double multi_goal_backward_cost_offset = 5.0;

  // cost free obstacle distance
  static constexpr double cost_free_obs_dist = 1.0;
};
}  // namespace autoware::freespace_planning_algorithms

#endif  // AUTOWARE__FREESPACE_PLANNING_ALGORITHMS__ASTAR_SEARCH_HPP_<|MERGE_RESOLUTION|>--- conflicted
+++ resolved
@@ -174,13 +174,9 @@
   double avg_turning_radius_;
   double min_expansion_dist_;
   double max_expansion_dist_;
-<<<<<<< HEAD
-  bool is_backward_search_;
-=======
   double near_goal_dist_;
   bool is_backward_search_;
   bool is_multiple_goals_;
->>>>>>> 5fdaea06
 
   // the following constexpr values were found to be best by trial and error, through multiple
   // tests, and are not expected to be changed regularly, therefore they were not made into ros
@@ -194,9 +190,6 @@
   // initial cost offset for multi goal backward search
   static constexpr double multi_goal_backward_cost_offset = 5.0;
 
-  // initial cost offset for multi goal backward search
-  static constexpr double multi_goal_backward_cost_offset = 5.0;
-
   // cost free obstacle distance
   static constexpr double cost_free_obs_dist = 1.0;
 };
