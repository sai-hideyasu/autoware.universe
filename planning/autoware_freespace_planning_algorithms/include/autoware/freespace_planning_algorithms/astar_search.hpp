--- conflicted
+++ resolved
@@ -48,12 +48,8 @@
 
   // search configs
   double distance_heuristic_weight;  // obstacle threshold on grid [0,255]
-<<<<<<< HEAD
-  double steering_change_weight;
+  double smoothness_weight;
   double obstacle_distance_weight;
-=======
-  double smoothness_weight;
->>>>>>> 84882940
 };
 
 struct AstarNode
@@ -108,12 +104,8 @@
         node.declare_parameter<bool>("astar.adapt_expansion_distance"),
         node.declare_parameter<double>("astar.expansion_distance"),
         node.declare_parameter<double>("astar.distance_heuristic_weight"),
-<<<<<<< HEAD
-        node.declare_parameter<double>("astar.steering_change_weight"),
+        node.declare_parameter<double>("astar.smoothness_weight"),
         node.declare_parameter<double>("astar.obstacle_distance_weight")})
-=======
-        node.declare_parameter<double>("astar.smoothness_weight")})
->>>>>>> 84882940
   {
   }
 
