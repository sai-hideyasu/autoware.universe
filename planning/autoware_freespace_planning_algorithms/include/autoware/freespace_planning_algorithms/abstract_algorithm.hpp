// Copyright 2021 Tier IV, Inc. All rights reserved.
//
// Licensed under the Apache License, Version 2.0 (the "License");
// you may not use this file except in compliance with the License.
// You may obtain a copy of the License at
//
//     http://www.apache.org/licenses/LICENSE-2.0
//
// Unless required by applicable law or agreed to in writing, software
// distributed under the License is distributed on an "AS IS" BASIS,
// WITHOUT WARRANTIES OR CONDITIONS OF ANY KIND, either express or implied.
// See the License for the specific language governing permissions and
// limitations under the License.

#ifndef AUTOWARE__FREESPACE_PLANNING_ALGORITHMS__ABSTRACT_ALGORITHM_HPP_
#define AUTOWARE__FREESPACE_PLANNING_ALGORITHMS__ABSTRACT_ALGORITHM_HPP_

#include <autoware/universe_utils/geometry/geometry.hpp>
#include <autoware_vehicle_info_utils/vehicle_info_utils.hpp>

#include <geometry_msgs/msg/pose_array.hpp>
#include <nav_msgs/msg/occupancy_grid.hpp>

#include <tf2/utils.h>

#include <algorithm>
#include <limits>
#include <vector>

namespace autoware::freespace_planning_algorithms
{
using autoware::universe_utils::normalizeRadian;

geometry_msgs::msg::Pose transformPose(
  const geometry_msgs::msg::Pose & pose, const geometry_msgs::msg::TransformStamped & transform);
int discretizeAngle(const double theta, const int theta_size);

struct IndexXYT
{
  int x;
  int y;
  int theta;

  bool operator==(const IndexXYT & index) const
  {
    return (x == index.x && y == index.y && theta == index.theta);
  }
};

struct IndexXY
{
  int x;
  int y;
};

IndexXYT pose2index(
  const nav_msgs::msg::OccupancyGrid & costmap, const geometry_msgs::msg::Pose & pose_local,
  const int theta_size);

geometry_msgs::msg::Pose index2pose(
  const nav_msgs::msg::OccupancyGrid & costmap, const IndexXYT & index, const int theta_size);

geometry_msgs::msg::Pose global2local(
  const nav_msgs::msg::OccupancyGrid & costmap, const geometry_msgs::msg::Pose & pose_global);

geometry_msgs::msg::Pose local2global(
  const nav_msgs::msg::OccupancyGrid & costmap, const geometry_msgs::msg::Pose & pose_local);

struct VehicleShape
{
  double length;  // X [m]
  double width;   // Y [m]
  double base_length;
  double max_steering;
  double base2back;  // base_link to rear [m]
  double min_dimension;
  double max_dimension;

  VehicleShape() = default;

  VehicleShape(
    double length, double width, double base_length, double max_steering, double base2back)
  : length(length),
    width(width),
    base_length(base_length),
    max_steering(max_steering),
    base2back(base2back)
  {
    setMinMaxDimension();
  }

  explicit VehicleShape(
    const autoware::vehicle_info_utils::VehicleInfo & vehicle_info, const double margin = 0.0)
  : length(vehicle_info.vehicle_length_m + margin),
    width(vehicle_info.vehicle_width_m + margin),
    base_length(vehicle_info.wheel_base_m),
    max_steering(vehicle_info.max_steer_angle_rad),
    base2back(vehicle_info.rear_overhang_m + margin / 2.0)
  {
    setMinMaxDimension();
  }

  void setMinMaxDimension()
  {
    const auto base2front = length - base2back;
    if (base2back <= base2front) {
      min_dimension = std::min(0.5 * width, base2back);
      max_dimension = std::hypot(base2front, 0.5 * width);
    } else {
      min_dimension = std::min(0.5 * width, base2front);
      max_dimension = std::hypot(base2back, 0.5 * width);
    }
  }
};

struct PlannerCommonParam
{
  // base configs
  double time_limit;  // planning time limit [msec]

  // search configs
  int theta_size;                  // discretized angle table size [-]
  double curve_weight;             // curve moving cost [-]
  double reverse_weight;           // backward moving cost [-]
  double direction_change_weight;  // direction change cost [-]
  double lateral_goal_range;       // reaching threshold, lateral error [m]
  double longitudinal_goal_range;  // reaching threshold, longitudinal error [m]
  double angle_goal_range;         // reaching threshold, angle error [deg]
  double max_turning_ratio;        // factor of max turning range to use [-]
  int turning_steps;               // number of turning steps [-]

  // costmap configs
  int obstacle_threshold;  // obstacle threshold on grid [-]
};

struct PlannerWaypoint
{
  geometry_msgs::msg::PoseStamped pose;
  bool is_back = false;
};

struct PlannerWaypoints
{
  std_msgs::msg::Header header;
  std::vector<PlannerWaypoint> waypoints;

  double compute_length() const;
};

class AbstractPlanningAlgorithm
{
public:
  AbstractPlanningAlgorithm(
    const PlannerCommonParam & planner_common_param, const VehicleShape & collision_vehicle_shape)
  : planner_common_param_(planner_common_param), collision_vehicle_shape_(collision_vehicle_shape)
  {
    planner_common_param_.turning_steps = std::max(planner_common_param_.turning_steps, 1);
    collision_vehicle_shape_.max_steering *= planner_common_param_.max_turning_ratio;
    is_collision_table_initialized = false;
  }

  AbstractPlanningAlgorithm(
    const PlannerCommonParam & planner_common_param,
    const autoware::vehicle_info_utils::VehicleInfo & vehicle_info, const double margin = 0.0)
  : planner_common_param_(planner_common_param), collision_vehicle_shape_(vehicle_info, margin)
  {
    planner_common_param_.turning_steps = std::max(planner_common_param_.turning_steps, 1);
    collision_vehicle_shape_.max_steering *= planner_common_param_.max_turning_ratio;
  }

  virtual void setMap(const nav_msgs::msg::OccupancyGrid & costmap);
  virtual bool makePlan(
    const geometry_msgs::msg::Pose & start_pose, const geometry_msgs::msg::Pose & goal_pose) = 0;
  virtual bool makePlan(
    const geometry_msgs::msg::Pose & start_pose,
    const std::vector<geometry_msgs::msg::Pose> & goal_candidates) = 0;
  virtual bool hasObstacleOnTrajectory(const geometry_msgs::msg::PoseArray & trajectory) const;
  const PlannerWaypoints & getWaypoints() const { return waypoints_; }
  double getDistanceToObstacle(const geometry_msgs::msg::Pose & pose) const;

  virtual ~AbstractPlanningAlgorithm() {}

protected:
  void computeCollisionIndexes(
    int theta_index, std::vector<IndexXY> & indexes,
    std::vector<IndexXY> & vertex_indexes_2d) const;
  bool detectBoundaryExit(const IndexXYT & base_index) const;
  bool detectCollision(const IndexXYT & base_index) const;
  bool detectCollision(const geometry_msgs::msg::Pose & base_pose) const;

<<<<<<< HEAD
=======
  // cspell: ignore Toriwaki
>>>>>>> 1f329729
  /// @brief Computes the euclidean distance to the nearest obstacle for each grid cell.
  /// @cite T., Saito, and J., Toriwaki "New algorithms for euclidean distance transformation of an
  /// n-dimensional digitized picture with applications," Pattern Recognition 27, 1994
  /// https://doi.org/10.1016/0031-3203(94)90133-3
  /// @details first, distance values are computed along each row. Then, the computed values are
  /// used to to compute the minimum distance along each column.
  void computeEDTMap();

  template <typename IndexType>
  inline bool isOutOfRange(const IndexType & index) const
  {
    if (index.x < 0 || static_cast<int>(costmap_.info.width) <= index.x) {
      return true;
    }
    if (index.y < 0 || static_cast<int>(costmap_.info.height) <= index.y) {
      return true;
    }
    return false;
  }

  template <typename IndexType>
  inline bool isWithinMargin(const IndexType & index) const
  {
    if (
      index.x < nb_of_margin_cells_ ||
      static_cast<int>(costmap_.info.width) - index.x < nb_of_margin_cells_) {
      return false;
    }
    if (
      index.y < nb_of_margin_cells_ ||
      static_cast<int>(costmap_.info.height) - index.y < nb_of_margin_cells_) {
      return false;
    }
    return true;
  }

  template <typename IndexType>
  inline bool isObs(const IndexType & index) const
  {
    // NOTE: Accessing by .at() instead makes 1.2 times slower here.
    // Also, boundary check is already done in isOutOfRange before calling this function.
    // So, basically .at() is not necessary.
    return is_obstacle_table_[indexToId(index)];
  }

  template <typename IndexType>
<<<<<<< HEAD
  inline std::pair<double, double> getObstacleEDT(const IndexType & index) const
=======
  inline double getObstacleEDT(const IndexType & index) const
>>>>>>> 1f329729
  {
    return edt_map_[indexToId(index)];
  }

<<<<<<< HEAD
  inline double getVehicleToObstacleDistance(const IndexXYT & index) const
  {
    const auto edt = getObstacleEDT(index);
    if(edt.first < collision_vehicle_shape_.min_dimension) return 0.0;
    if(!std::isfinite(edt.first)) return edt.first;
    const double yaw = index.theta * (2.0 * M_PI / planner_common_param_.theta_size);
    const double base_to_frame_dist = getVehicleBaseToFrameDistance(yaw - edt.second);
    return std::max(edt.first - base_to_frame_dist, 0.0);
  }

=======
>>>>>>> 1f329729
  // compute single dimensional grid cell index from 2 dimensional index
  template <typename IndexType>
  inline int indexToId(const IndexType & index) const
  {
    return index.y * costmap_.info.width + index.x;
  }

  inline double getVehicleBaseToFrameDistance(const double angle) const
  {
    const double normalized_angle = std::abs(normalizeRadian(angle));
    const double w = 0.5 * collision_vehicle_shape_.width;
    const double l_b = collision_vehicle_shape_.base2back;
    const double l_f = collision_vehicle_shape_.length - l_b;

    if (normalized_angle < atan(w/l_f)) return l_f / cos(normalized_angle);
    if (normalized_angle < M_PI_2) return w / sin(normalized_angle);
    if (normalized_angle < M_PI_2 + atan(l_b/w)) return w / cos(normalized_angle - M_PI_2);
    return l_b / cos(M_PI - normalized_angle);
  }

  PlannerCommonParam planner_common_param_;
  VehicleShape collision_vehicle_shape_;

  // costmap as occupancy grid
  nav_msgs::msg::OccupancyGrid costmap_;

  // collision indexes cache
  std::vector<std::vector<IndexXY>> coll_indexes_table_;

  // vehicle vertex indexes cache
  std::vector<std::vector<IndexXY>> vertex_indexes_table_;

  // is_obstacle's table
  std::vector<bool> is_obstacle_table_;

<<<<<<< HEAD
  // Euclidean distance transform map (distance & angle pair to nearest obstacle cell)
  std::vector<std::pair<double, double>> edt_map_;
=======
  // Euclidean distance transform map (distance to nearest obstacle cell)
  std::vector<double> edt_map_;
>>>>>>> 1f329729

  // pose in costmap frame
  geometry_msgs::msg::Pose start_pose_;
  geometry_msgs::msg::Pose goal_pose_;

  // Is collision table initalized
  bool is_collision_table_initialized;

  // result path
  PlannerWaypoints waypoints_;

  int nb_of_margin_cells_;
};

}  // namespace autoware::freespace_planning_algorithms

#endif  // AUTOWARE__FREESPACE_PLANNING_ALGORITHMS__ABSTRACT_ALGORITHM_HPP_<|MERGE_RESOLUTION|>--- conflicted
+++ resolved
@@ -188,10 +188,7 @@
   bool detectCollision(const IndexXYT & base_index) const;
   bool detectCollision(const geometry_msgs::msg::Pose & base_pose) const;
 
-<<<<<<< HEAD
-=======
   // cspell: ignore Toriwaki
->>>>>>> 1f329729
   /// @brief Computes the euclidean distance to the nearest obstacle for each grid cell.
   /// @cite T., Saito, and J., Toriwaki "New algorithms for euclidean distance transformation of an
   /// n-dimensional digitized picture with applications," Pattern Recognition 27, 1994
@@ -238,16 +235,11 @@
   }
 
   template <typename IndexType>
-<<<<<<< HEAD
   inline std::pair<double, double> getObstacleEDT(const IndexType & index) const
-=======
-  inline double getObstacleEDT(const IndexType & index) const
->>>>>>> 1f329729
   {
     return edt_map_[indexToId(index)];
   }
 
-<<<<<<< HEAD
   inline double getVehicleToObstacleDistance(const IndexXYT & index) const
   {
     const auto edt = getObstacleEDT(index);
@@ -258,8 +250,6 @@
     return std::max(edt.first - base_to_frame_dist, 0.0);
   }
 
-=======
->>>>>>> 1f329729
   // compute single dimensional grid cell index from 2 dimensional index
   template <typename IndexType>
   inline int indexToId(const IndexType & index) const
@@ -295,13 +285,8 @@
   // is_obstacle's table
   std::vector<bool> is_obstacle_table_;
 
-<<<<<<< HEAD
   // Euclidean distance transform map (distance & angle pair to nearest obstacle cell)
   std::vector<std::pair<double, double>> edt_map_;
-=======
-  // Euclidean distance transform map (distance to nearest obstacle cell)
-  std::vector<double> edt_map_;
->>>>>>> 1f329729
 
   // pose in costmap frame
   geometry_msgs::msg::Pose start_pose_;
