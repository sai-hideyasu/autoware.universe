<launch>
  <arg name="input/rois_number" default="1"/>
  <arg name="input/rois0" default="rois0"/>
  <arg name="input/camera_info0" default="/camera_info0"/>
  <arg name="input/rois1" default="rois1"/>
  <arg name="input/camera_info1" default="/camera_info1"/>
  <arg name="input/rois2" default="rois2"/>
  <arg name="input/camera_info2" default="/camera_info2"/>
  <arg name="input/rois3" default="rois3"/>
  <arg name="input/camera_info3" default="/camera_info3"/>
  <arg name="input/rois4" default="rois4"/>
  <arg name="input/camera_info4" default="/camera_info4"/>
  <arg name="input/rois5" default="rois5"/>
  <arg name="input/camera_info5" default="/camera_info5"/>
  <arg name="input/rois6" default="rois6"/>
  <arg name="input/camera_info6" default="/camera_info6"/>
  <arg name="input/rois7" default="rois7"/>
  <arg name="input/camera_info7" default="/camera_info7"/>
  <arg name="input/clusters" default="clusters"/>
  <arg name="output/clusters" default="labeled_clusters"/>

  <!-- for eval variable-->
  <arg name="input_rois_number" default="$(var input/rois_number)"/>

  <!-- debug -->
  <arg name="debug_mode" default="false"/>
<<<<<<< HEAD
  <arg name="filter_scope_minx" default="-100"/>
  <arg name="filter_scope_maxx" default="100"/>
  <arg name="filter_scope_miny" default="-100"/>
  <arg name="filter_scope_maxy" default="100"/>
  <arg name="filter_scope_minz" default="-100"/>
  <arg name="filter_scope_maxz" default="100"/>
=======
>>>>>>> 0621852a
  <arg name="image_buffer_size" default="15"/>
  <arg name="input/image0" default="/image_raw0"/>
  <arg name="input/image1" default="/image_raw1"/>
  <arg name="input/image2" default="/image_raw2"/>
  <arg name="input/image3" default="/image_raw3"/>
  <arg name="input/image4" default="/image_raw4"/>
  <arg name="input/image5" default="/image_raw5"/>
  <arg name="input/image6" default="/image_raw6"/>
  <arg name="input/image7" default="/image_raw7"/>
  <group>
    <set_remap if="$(eval &quot;'$(var input_rois_number)' >= '1' &quot;)" from="input/rois0" to="$(var input/rois0)"/>
    <set_remap if="$(eval &quot;'$(var input_rois_number)' >= '1' &quot;)" from="input/camera_info0" to="$(var input/camera_info0)"/>
    <set_remap if="$(eval &quot;'$(var input_rois_number)' >= '2' &quot;)" from="input/rois1" to="$(var input/rois1)"/>
    <set_remap if="$(eval &quot;'$(var input_rois_number)' >= '2' &quot;)" from="input/camera_info1" to="$(var input/camera_info1)"/>
    <set_remap if="$(eval &quot;'$(var input_rois_number)' >= '3' &quot;)" from="input/rois2" to="$(var input/rois2)"/>
    <set_remap if="$(eval &quot;'$(var input_rois_number)' >= '3' &quot;)" from="input/camera_info2" to="$(var input/camera_info2)"/>
    <set_remap if="$(eval &quot;'$(var input_rois_number)' >= '4' &quot;)" from="input/rois3" to="$(var input/rois3)"/>
    <set_remap if="$(eval &quot;'$(var input_rois_number)' >= '4' &quot;)" from="input/camera_info3" to="$(var input/camera_info3)"/>
    <set_remap if="$(eval &quot;'$(var input_rois_number)' >= '5' &quot;)" from="input/rois4" to="$(var input/rois4)"/>
    <set_remap if="$(eval &quot;'$(var input_rois_number)' >= '5' &quot;)" from="input/camera_info4" to="$(var input/camera_info4)"/>
    <set_remap if="$(eval &quot;'$(var input_rois_number)' >= '6' &quot;)" from="input/rois5" to="$(var input/rois5)"/>
    <set_remap if="$(eval &quot;'$(var input_rois_number)' >= '6' &quot;)" from="input/camera_info5" to="$(var input/camera_info5)"/>
    <set_remap if="$(eval &quot;'$(var input_rois_number)' >= '7' &quot;)" from="input/rois6" to="$(var input/rois6)"/>
    <set_remap if="$(eval &quot;'$(var input_rois_number)' >= '7' &quot;)" from="input/camera_info6" to="$(var input/camera_info6)"/>
    <set_remap if="$(eval &quot;'$(var input_rois_number)' >= '8' &quot;)" from="input/rois7" to="$(var input/rois7)"/>
    <set_remap if="$(eval &quot;'$(var input_rois_number)' >= '8' &quot;)" from="input/camera_info7" to="$(var input/camera_info7)"/>

    <set_remap if="$(eval &quot; '$(var input_rois_number)' >= '1' &quot;)" from="input/image_raw0" to="$(var input/image0)"/>
    <set_remap if="$(eval &quot; '$(var input_rois_number)' >= '2' &quot;)" from="input/image_raw1" to="$(var input/image1)"/>
    <set_remap if="$(eval &quot; '$(var input_rois_number)' >= '3' &quot;)" from="input/image_raw2" to="$(var input/image2)"/>
    <set_remap if="$(eval &quot; '$(var input_rois_number)' >= '4' &quot;)" from="input/image_raw3" to="$(var input/image3)"/>
    <set_remap if="$(eval &quot; '$(var input_rois_number)' >= '5' &quot;)" from="input/image_raw4" to="$(var input/image4)"/>
    <set_remap if="$(eval &quot; '$(var input_rois_number)' >= '6' &quot;)" from="input/image_raw5" to="$(var input/image5)"/>
    <set_remap if="$(eval &quot; '$(var input_rois_number)' >= '7' &quot;)" from="input/image_raw6" to="$(var input/image6)"/>
    <set_remap if="$(eval &quot; '$(var input_rois_number)' >= '8' &quot;)" from="input/image_raw7" to="$(var input/image7)"/>

    <node pkg="image_projection_based_fusion" exec="roi_cluster_fusion_node" name="roi_cluster_fusion" output="screen">
      <param name="use_iou" value="true"/>
      <param name="use_iou_x" value="false"/>
      <param name="use_iou_y" value="false"/>
      <param name="iou_threshold" value="0.35"/>
      <param name="rois_number" value="$(var input/rois_number)"/>
      <remap from="input" to="$(var input/clusters)"/>
      <remap from="output" to="$(var output/clusters)"/>

      <!-- debug -->
      <param name="debug_mode" value="$(var debug_mode)"/>
<<<<<<< HEAD
      <param name="filter_scope_minx" value="$(var filter_scope_minx)"/>
      <param name="filter_scope_maxx" value="$(var filter_scope_maxx)"/>
      <param name="filter_scope_miny" value="$(var filter_scope_miny)"/>
      <param name="filter_scope_maxy" value="$(var filter_scope_maxy)"/>
      <param name="filter_scope_minz" value="$(var filter_scope_minz)"/>
      <param name="filter_scope_maxz" value="$(var filter_scope_maxz)"/>
=======
>>>>>>> 0621852a
      <param name="image_buffer_size" value="$(var image_buffer_size)"/>
    </node>
  </group>
</launch><|MERGE_RESOLUTION|>--- conflicted
+++ resolved
@@ -24,15 +24,13 @@
 
   <!-- debug -->
   <arg name="debug_mode" default="false"/>
-<<<<<<< HEAD
+
   <arg name="filter_scope_minx" default="-100"/>
   <arg name="filter_scope_maxx" default="100"/>
   <arg name="filter_scope_miny" default="-100"/>
   <arg name="filter_scope_maxy" default="100"/>
   <arg name="filter_scope_minz" default="-100"/>
   <arg name="filter_scope_maxz" default="100"/>
-=======
->>>>>>> 0621852a
   <arg name="image_buffer_size" default="15"/>
   <arg name="input/image0" default="/image_raw0"/>
   <arg name="input/image1" default="/image_raw1"/>
@@ -80,15 +78,12 @@
 
       <!-- debug -->
       <param name="debug_mode" value="$(var debug_mode)"/>
-<<<<<<< HEAD
       <param name="filter_scope_minx" value="$(var filter_scope_minx)"/>
       <param name="filter_scope_maxx" value="$(var filter_scope_maxx)"/>
       <param name="filter_scope_miny" value="$(var filter_scope_miny)"/>
       <param name="filter_scope_maxy" value="$(var filter_scope_maxy)"/>
       <param name="filter_scope_minz" value="$(var filter_scope_minz)"/>
       <param name="filter_scope_maxz" value="$(var filter_scope_maxz)"/>
-=======
->>>>>>> 0621852a
       <param name="image_buffer_size" value="$(var image_buffer_size)"/>
     </node>
   </group>
